#!/usr/bin/env bash

# Check 1: UHN VPN is up
if command -v getent >/dev/null 2>&1; then
    CANDIG_HOST=`getent hosts candig-dev`
elif command -v dscacheutil >/dev/null 2>&1; then
    CANDIG_HOST=`dscacheutil -q host -a name candig-dev`
fi

if [ ! -z "$CANDIG_HOST" ]; then
    printf "Please disable the UHN VPN, as it causes errors with the build process"
    exit 1
fi

# Check 2: The value of CANDIG_DOMAIN can be reached
<<<<<<< HEAD
if command -v getent >/dev/null 2>&1; then
    TEST_DOMAIN=`getent hosts $CANDIG_DOMAIN`
elif command -v dscacheutil >/dev/null 2>&1; then
    TEST_DOMAIN=`dscacheutil -q host -a name $CANDIG_DOMAIN`
fi

if [ -z "$TEST_DOMAIN" ]; then
    echo "Please ensure the value of \$CANDIG_DOMAIN in your .env file points to this machine"
    echo "This should either be: 1) your local IP address, as assigned by your local network, or"
    echo "2) a domain name that resolves to this IP address"
    exit 1
=======
if [ -z "$CANDIG_DOMAIN" ]; then
    echo "Note: \$CANDIG_DOMAIN is not set, possibly because this script was run directly from the command line."
else
    if command -v getent >/dev/null 2>&1; then
        TEST_DOMAIN=`getent hosts $CANDIG_DOMAIN`
    elif command -v dscacheutil >/dev/null 2>&1; then
        TEST_DOMAIN=`dscacheutil -q host -a name $CANDIG_DOMAIN`
    fi

    if [ -z "$TEST_DOMAIN" ]; then
        echo "Please ensure the value of \$CANDIG_DOMAIN in your .env file points to this machine"
        echo "This should either be: 1) your local IP address, as assigned by your local network, or"
        echo "2) a domain name that resolves to this IP address"
        exit 1
    fi
>>>>>>> 5dded704
fi

# Check 3: Submodules have been checked out
TEST_SUBMODULES=`ls -l lib/opa/opa | wc -l`

if [ "$TEST_SUBMODULES" -lt "2" ]; then
    echo "lib/opa/opa was not found"
    echo "Please ensure your submodules are checked out."
    echo "The command to do so is git submodule update --init --recursive"
    exit 1
fi

# Check 4: .env matches
DIFF_OUT=$(diff -I 'VENV_OS=.*' -I 'LOCAL_IP_ADDR=.*' -bwB etc/env/example.env .env)
if [ "$DIFF_OUT" == "" ]; then
    echo "Your .env matches etc/env/example.env, continuing"
else
    echo "Your .env differs from etc/env/example.env:"
    echo "$DIFF_OUT"
    while true
    do
        read -r -p 'Do you want to continue? (y/n)' choice
        case "$choice" in
          n|N) exit 1;;
          y|Y) exit 0;;
          *) echo 'Response not valid';;
        esac
    done
fi<|MERGE_RESOLUTION|>--- conflicted
+++ resolved
@@ -13,19 +13,6 @@
 fi
 
 # Check 2: The value of CANDIG_DOMAIN can be reached
-<<<<<<< HEAD
-if command -v getent >/dev/null 2>&1; then
-    TEST_DOMAIN=`getent hosts $CANDIG_DOMAIN`
-elif command -v dscacheutil >/dev/null 2>&1; then
-    TEST_DOMAIN=`dscacheutil -q host -a name $CANDIG_DOMAIN`
-fi
-
-if [ -z "$TEST_DOMAIN" ]; then
-    echo "Please ensure the value of \$CANDIG_DOMAIN in your .env file points to this machine"
-    echo "This should either be: 1) your local IP address, as assigned by your local network, or"
-    echo "2) a domain name that resolves to this IP address"
-    exit 1
-=======
 if [ -z "$CANDIG_DOMAIN" ]; then
     echo "Note: \$CANDIG_DOMAIN is not set, possibly because this script was run directly from the command line."
 else
@@ -41,7 +28,6 @@
         echo "2) a domain name that resolves to this IP address"
         exit 1
     fi
->>>>>>> 5dded704
 fi
 
 # Check 3: Submodules have been checked out
