#!make

# import global variables
env ?= .env

include $(env)
export $(shell sed 's/=.*//' $(env))

SHELL = bash
DIR = $(PWD)
CONDA = $(DIR)/bin/miniconda3/condabin/conda

<<<<<<< HEAD
=======
define help
# view available options
make

# initialize docker and create required docker networks
make init-docker

# initialize docker-compose environment
make init-compose

# initialize conda environment
make init-conda

# initialize kubernetes environment
make init-kubernetes

# initialize docker-swarm environment
make init-swarm

# create docker bridge networks
make docker-net

# pull images from $$DOCKER_REGISTRY
make docker-pull

# push docker images to CanDIG repo
make docker-push

# create docker secrets for CanDIG services
make docker-secrets

# create persistant volumes for docker containers
make docker-volumes

# download all package binaries
make bin-all

# download miniconda package
make bin-conda

#download kompose (for kubernetes deployment)
make bin-kompose

# download kubectl (for kubernetes deployment)
make bin-kubectl

# download latest minikube binary from Google repo
make bin-minikube

# download minio server/client
make bin-minio

# generate secrets for minio server/client
make minio-secrets

# create minikube environment for (kubernetes) integration testing
make minikube

# generate root-ca and site ssl certs using openssl
make ssl-cert

# initialize primary docker-swarm master node
make swarm-init

# join a docker swarm cluster using manager/worker token
make swarm-join

# create docker swarm compatbile secrets
make swarm-secrets

# (re)build service image for all modules
make images

# create toil images using upstream Toil repo
make toil-docker

# deploy/test all modules in $$CANDIG_MODULES using docker-compose
make compose

# deploy/test all modules in $$CANDIG_MODULES using docker stack
make stack

# deploy/test all modules in $$CANDIG_MODULES using kubernetes
make kubernetes

# deploy/test all modules in $$CANDIG_MODULES using conda
make conda

# deploys all modules using Tox
make tox

# deploys individual module using tox
# $$module is the name of the sub-folder in lib
make tox-$$module

# deploy/test individual modules using conda
# $$module is the name of the sub-folder in lib/
make conda-$$module

# (re)build service image and deploy/test using docker-compose
# $$module is the name of the sub-folder in lib/
make build-$$module

# deploy/test individual modules using docker-compose
# $$module is the name of the sub-folder in lib/
make compose-$$module

# deploy/test indivudual modules using docker stack
# $$module is the name of the sub-folder in lib/
make stack-$$module

# run all cleanup functions
make clean-all

# clear downloaded binaries
make clean-bin

# clear selfsigned-certs
make clean-certs

# clear conda environment and secrets
make clean-conda

# stop all running containers and remove all run containers
clean-containers

# clear all screen sessions
make clean-screens

# clear swarm secrets
make clean-secrets

# remove all peristant volumes
make clean-volumes

# leave docker-swarm
make clean-swarm

# clear container networks
make clean-networks

# clear all images (including base images)
make clean-images

# cleanup for compose, preserves everything except services/containers
make clean-compose

# cleanup for stack/kubernetes, preserves everything except stack/services/containers
make clean-stack

endef

export help
>>>>>>> 6168b328

.PHONY: all
all:
	@echo "CanDIGv2 Makefile Deployment"
	@echo "Type 'make help' to view available options"
	@echo "View README.md for additional information"

#>>>
# create non-repo directories
# make mkdir

#<<<
.PHONY: mkdir
mkdir:
	mkdir -p $(DIR)/bin
	mkdir -p $(DIR)/tmp/configs
	mkdir -p $(DIR)/tmp/data
	mkdir -p $(DIR)/tmp/secrets

#>>>
# download all package binaries
# make bin-all

<<<<<<< HEAD
#<<<
.PHONY: bin-all
bin-all: bin-conda bin-docker-machine bin-kompose bin-kubectl \
	bin-minikube bin-minio bin-traefik bin-prometheus
=======
bin-all: bin-conda bin-kompose bin-kubectl bin-minikube bin-minio bin-traefik bin-prometheus
>>>>>>> 6168b328

#>>>
# download miniconda package
# make bin-conda

#<<<
bin-conda: mkdir
ifeq ($(VENV_OS), linux)
	curl -Lo $(DIR)/bin/miniconda_install.sh \
		https://repo.anaconda.com/miniconda/Miniconda3-latest-Linux-x86_64.sh
endif
ifeq ($(VENV_OS), darwin)
	curl -Lo $(DIR)/bin/miniconda_install.sh \
		https://repo.anaconda.com/miniconda/Miniconda3-latest-MacOSX-x86_64.sh
endif
	bash $(DIR)/bin/miniconda_install.sh -f -b -u -p $(DIR)/bin/miniconda3

<<<<<<< HEAD
#>>>
# download docker-machine (for swarm deployment)
# make bin-docker-machine

#<<<
bin-docker-machine: mkdir
	curl -Lo $(DIR)/bin/docker-machine \
		https://github.com/docker/machine/releases/download/v0.16.2/docker-machine-`uname -s`-`uname -m`
	chmod 755 $(DIR)/bin/docker-machine

#>>>
# download kompose (for kubernetes deployment)
# make bin-kompose

#<<<
bin-kompose: mkdir
	curl -Lo $(DIR)/bin/kompose \
		https://github.com/kubernetes/kompose/releases/download/v1.21.0/kompose-$(VENV_OS)-amd64
	chmod 755 $(DIR)/bin/kubectl

#>>>
# download latest kubectl (for kubernetes deployment)
# make bin-kubectl

#<<<
=======
bin-kompose: mkdir
	curl -L https://github.com/kubernetes/kompose/releases/download/v1.21.0/kompose-$(VENV_OS)-amd64 -o $(DIR)/bin/kompose
	chmod 755 $(DIR)/bin/kubectl

>>>>>>> 6168b328
bin-kubectl: mkdir
	curl -Lo $(DIR)/bin/kubectl \
		https://storage.googleapis.com/kubernetes-release/release/v1.18.6/bin/$(VENV_OS)/amd64/kubectl
	chmod 755 $(DIR)/bin/kubectl

#>>>
# download latest minikube binary from Google repo
# make bin-minikube

#<<<
bin-minikube: mkdir
	curl -Lo $(DIR)/bin/minikube \
		https://storage.googleapis.com/minikube/releases/latest/minikube-$(VENV_OS)-amd64
	chmod 755 $(DIR)/bin/minikube

#>>>
# download latest minio server/client from Minio repo
# make bin-minio

#<<<
bin-minio: mkdir
	curl -Lo $(DIR)/bin/minio \
		https://dl.minio.io/server/minio/release/$(VENV_OS)-amd64/minio
	curl -Lo $(DIR)/bin/mc \
		https://dl.minio.io/client/mc/release/$(VENV_OS)-amd64/mc
	chmod 755 $(DIR)/bin/minio
	chmod 755 $(DIR)/bin/mc

#>>>
# download prometheus binaries from Github repo
# make bin-prometheus

#<<<
bin-prometheus:
	mkdir -p $(DIR)/bin/prometheus
	curl -Lo $(DIR)/bin/prometheus/prometheus.tar.gz \
		https://github.com/prometheus/prometheus/releases/download/v$(PROMETHEUS_VERSION)/prometheus-$(PROMETHEUS_VERSION).$(VENV_OS)-amd64.tar.gz
	tar --strip-components=1 -zxvf $(DIR)/bin/prometheus/prometheus.tar.gz -C $(DIR)/bin/prometheus
	chmod 755 $(DIR)/bin/prometheus/prometheus

#>>>
# download latest traefik binary from Github repo
# make bin-traefik

#<<<
bin-traefik: mkdir
	curl -Lo $(DIR)/bin/traefik \
		https://github.com/containous/traefik/releases/download/v$(TRAEFIK_VERSION)/traefik
	chmod 755 $(DIR)/bin/traefik

#>>>
# (re)build service image and deploy/test using docker-compose
# $module is the name of the sub-folder in lib/
# add BUILD_OPTS='--no-cache' to ignore cached builds
# BUILD_OPTS='--no-cache' make build-$module
# make build-$module

#<<<
build-%:
	DOCKER_BUILDKIT=1 COMPOSE_DOCKER_CLI_BUILD=1 docker-compose \
		-f $(DIR)/lib/compose/docker-compose.yml \
		-f $(DIR)/lib/$*/docker-compose.yml build $(BUILD_OPTS)

#>>>
# run all cleanup functions
# WARNING: these are distructive steps, read through instructions before using
# make clean-all

#<<<
.PHONY: clean-all
clean-all: clean-stack clean-compose clean-containers clean-secrets clean-configs \
	clean-volumes clean-networks clean-images clean-swarm clean-machines \
	clean-certs clean-conda clean-bin

#>>>
# clear downloaded binaries
# removes $PWD/bin/
# make clean-bin

#<<<
.PHONY: clean-bin
clean-bin:
	rm -rf $(DIR)/bin

#>>>
# removed selfsigned-certs (including root-ca)
# make clean-certs

#<<<
.PHONY: clean-certs
clean-certs:
	rm -f $(DIR)/etc/ssl/selfsigned-*

#TODO: test/verify clean-compose works
#>>>
# stops and removes docker-compose instances
# make clean-compose

#<<<
.PHONY: clean-compose
clean-compose:
	$(foreach MODULE, $(CANDIG_MODULES), docker-compose -f $(DIR)/lib/compose/docker-compose.yml \
		-f $(DIR)/lib/$(MODULE)/docker-compose.yml down --remove-orphans;)

#>>>
# deactivate and remove conda env $VENV_NAME
# make clean-conda

#<<<
.PHONY: clean-conda
clean-conda:
	$(CONDA) deactivate
	$(CONDA) env remove -n $(VENV_NAME)

#>>>
# clear swarm configs and remove config files
# make clean-configs

#<<<
.PHONY: clean-configs
clean-configs:
	-docker config rm `docker config ls -q`
	rm -rf $(DIR)/tmp/configs

#>>>
# stop all running containers and remove all stopped containers
# make clean-containers

#<<<
.PHONY: clean-containers
clean-containers:
	-docker stop `docker ps -q`
	docker container prune -f

#>>>
# clear all images (including base images)
# make clean-images

#<<<
.PHONY: clean-images
clean-images:
	docker image prune -a -f

<<<<<<< HEAD
#>>>
# shutdown kubernetes services
# make clean-kubernetes

#<<<
=======
>>>>>>> 6168b328
.PHONY: clean-kubernetes
clean-kubernetes:
	$(DIR)/bin/kompose --file $(DIR)/lib/kubernetes/docker-compose.yml \
		$(foreach MODULE, $(CANDIG_MODULES), --file $(DIR)/lib/$(MODULE)/docker-compose.yml) \
		down

<<<<<<< HEAD
#>>>
# destroy docker-machine cluster
# make clean-machines

#<<<
.PHONY: clean-machines
clean-machines:
	$(DIR)/bin/docker-machine rm -f `$(DIR)/bin/docker-machine ls -q`

#>>>
# destroy minikube cluster
# make clean-minikube

#<<<
=======
>>>>>>> 6168b328
.PHONY: clean-minikube
clean-minikube:
	$(DIR)/bin/minikube delete

<<<<<<< HEAD
#>>>
# remove all unused networks
# make clean-networks

#<<<
=======
>>>>>>> 6168b328
.PHONY: clean-networks
clean-networks:
	docker network prune -f

#>>>
# clear swarm secrets and remove secret files
# make clean-secrets

#<<<
.PHONY: clean-secrets
clean-secrets:
	-docker secret rm `docker secret ls -q`
	rm -rf $(DIR)/tmp/secrets

#>>>
# remove all stacks
# make clean-stack

#<<<
.PHONY: clean-stack
clean-stack:
	-docker stack rm `docker stack ls | awk '{print $$1}'`

#>>>
# leave docker-swarm
# make clean-swarm

#<<<
.PHONY: clean-swarm
clean-swarm:
	docker swarm leave --force

#>>>
# clear all tox screen sessions
# make clean-tox

#<<<
.PHONY: clean-tox
clean-tox:
	screen -ls | grep pts | cut -d. -f1 | awk '{print $$1}' | xargs kill

#>>>
# remove all peristant volumes and local data
# make clean-volumes

#<<<
.PHONY: clean-volumes
clean-volumes:
	-docker volume rm `docker volume ls -q`
	rm -rf $(DIR)/tmp/data

#>>>
# deploy/test all modules in $CANDIG_MODULES using docker-compose
# make compose

#<<<
.PHONY: compose
compose:
	$(foreach MODULE, $(CANDIG_MODULES), $(MAKE) compose-$(MODULE);)

#>>>
# deploy/test individual modules using docker-compose
# $module is the name of the sub-folder in lib/
# make compose-$module

#<<<
compose-%:
	docker-compose -f $(DIR)/lib/compose/docker-compose.yml \
		-f $(DIR)/lib/$*/docker-compose.yml up -d

#>>>
# create docker bridge networks
# make docker-networks

<<<<<<< HEAD
#<<<
.PHONY: docker-networks
docker-networks:
=======
# TODO test docker config
.PhONY: docker-config
docker-config:
	docker config create foo bar

.PHONY: docker-net
docker-net:
>>>>>>> 6168b328
	docker network create --driver bridge --subnet=$(DOCKER_BRIDGE_IP) --attachable bridge-net
	docker network create --driver bridge --subnet=$(DOCKER_GWBRIDGE_IP) --attachable \
		-o com.docker.network.bridge.enable_icc=false \
		-o com.docker.network.bridge.name=docker_gwbridge \
		-o com.docker.network.bridge.enable_ip_masquerade=true \
		docker_gwbridge

#>>>
# pull images from $DOCKER_REGISTRY
# make docker-pull

#<<<
.PHONY: docker-pull
docker-pull:
	$(foreach MODULE, $(CANDIG_MODULES), $(MAKE) pull-$(MODULE);)
	$(foreach MODULE, $(TOIL_MODULES), docker pull $(DOCKER_REGISTRY)/$(MODULE):latest;)

#>>>
# push docker images to $DOCKER_REGISTRY
# make docker-push

#<<<
.PHONY: docker-push
docker-push:
	$(foreach MODULE, $(CANDIG_MODULES), $(MAKE) push-$(MODULE);)
	$(foreach MODULE, $(TOIL_MODULES), docker push $(DOCKER_REGISTRY)/$(MODULE):latest;)

#>>>
# create secrets for CanDIG services
# make docker-secrets

#<<<
.PHONY: docker-secrets
docker-secrets: minio-secrets
	@echo admin > $(DIR)/tmp/secrets/portainer-user
	$(MAKE) secret-portainer-secret
	$(MAKE) secret-metadata-app-secret
	@echo admin > $(DIR)/tmp/secrets/metadata-db-user
	$(MAKE) secret-metadata-db-secret

#>>>
# create persistant volumes for docker containers
# make docker-volumes

#<<<
.PHONY: docker-volumes
docker-volumes:
	docker volume create consul-data
	docker volume create datasets-data
	docker volume create grafana-data
	docker volume create jupyter-data
	docker volume create mc-config
	docker volume create minio-config
	docker volume create minio-data $(MINIO_VOLUME_OPT)
	docker volume create portainer-data
	docker volume create prometheus-data
	docker volume create toil-jobstore

#>>>
# (re)build service image for all modules
# add BUILD_OPTS='--no-cache' to ignore cached builds
# BUILD_OPTS='--no-cache' make build-$module
# make images

#<<<
.PHONY: images
images: toil-docker
	$(foreach MODULE, $(CANDIG_MODULES), $(MAKE) build-$(MODULE);)

#>>>
# initialize conda environment
# make init-conda

#<<<
.PHONY: init-conda
init-conda:
	$(CONDA) create -y -n $(VENV_NAME) python=$(VENV_PYTHON)
	@echo "Load local conda: source $(DIR)/bin/miniconda3/etc/profile.d/conda.sh"
	@echo "Activate conda env: conda activate $(VENV_NAME)"
	@echo "Install requirements: pip install -r $(DIR)/etc/venv/requirements.txt"

#>>>
# initialize docker and create required docker networks, volumes, certs, secrets, and conda env
# make init-docker

#<<<
.PHONY: init-docker
init-docker:docker-networks docker-volumes ssl-cert docker-secrets

#>>>
# initialize kubernetes environment
# make init-kubernetes

<<<<<<< HEAD
#<<<
.PHONY: init-kubernetes
init-kubernetes:ssl-cert docker-secrets docker-pull
	$(DIR)/bin/kubectl create namespace $(DOCKER_NAMESPACE)

#>>>
# initialize docker-swarm environment and create swarm networks, configs, and secrets
# make init-swarm
=======
.PHONY: init-kubernetes
init-kubernetes: bin-all
	$(DIR)/bin/kubectl create namespace candig

>>>>>>> 6168b328

#<<<
.PHONY: init-swarm
init-swarm: swarm-init swarm-networks swarm-configs swarm-secrets

#>>>
# deploy/test all modules in $CANDIG_MODULES using Kubernetes
# make kubernetes

#<<<
.PHONY: kubernetes
kubernetes:
	$(DIR)/bin/kompose --file $(DIR)/lib/kubernetes/docker-compose.yml \
		$(foreach MODULE, $(CANDIG_MODULES), --file $(DIR)/lib/$(MODULE)/docker-compose.yml) \
		up

<<<<<<< HEAD
#>>>
# deploys individual module using kompose
# $module is the name of the sub-folder in lib
# make kube-$module
=======
	# docker stack deploy \
	# 	--orchestrator $(DOCKER_MODE) \
	# 	--namespace $(DOCKER_NAMESPACE) \
	# 	--compose-file $(DIR)/lib/$(DOCKER_MODE)/docker-compose.yml \
	# 	$(foreach MODULE, $(CANDIG_MODULES), --compose-file $(DIR)/lib/$(MODULE)/docker-compose.yml) \
	# 	CanDIGv2
>>>>>>> 6168b328

#<<<
kube-%:
	$(DIR)/bin/kompose --file $(DIR)/lib/kubernetes/docker-compose.yml \
		--file $(DIR)/lib/$*/docker-compose.yml up
<<<<<<< HEAD

#>>>
# create docker-machine instance(s) for Docker Compose/Swarm development
# NOTE: only virtualbox is supported at this time
# NOTE: use MINIKUBE_* to configure vm options
# $vm_name must be a unique name for the docker-machine instance (e.g. make machine-manager)
# make machine-$vm_name

#<<<
machine-%:
	$(DIR)/bin/docker-machine create --driver "$(MINIKUBE_DRIVER)" \
  		--virtualbox-cpu-count "$(MINIKUBE_CPUS)" --virtualbox-memory "$(MINIKUBE_MEM)" \
		--virtualbox-disk-size "$(MINIKUBE_DISK)" --virtualbox-hostonly-cidr "192.168.56.1/24" \
		--virtualbox-hostonly-nicpromisc "deny" --virtualbox-hostonly-nictype "82540EM" \
		$*

#>>>
# create minikube environment for (kubernetes) integration testing
# make minikube

#<<<
=======

>>>>>>> 6168b328
.PHONY: minikube
minikube:
	$(DIR)/bin/minikube start --container-runtime $(MINIKUBE_CRI) \
		--cpus $(MINIKUBE_CPUS) --memory $(MINIKUBE_MEM) --disk-size $(MINIKUBE_DISK) \
		--network-plugin cni --cni $(MINIKUBE_CNI) --driver $(MINIKUBE_DRIVER) \
		--dns-domain $(CANDIG_DOMAIN) --nodes $(MINIKUBE_NODES)

#>>>
# generate secrets for minio server/client
# make minio-secrets

#<<<
minio-secrets:
	@echo admin > $(DIR)/tmp/secrets/minio-access-key
	$(MAKE) secret-minio-secret-key
	@echo '[default]' > $(DIR)/tmp/secrets/aws-credentials
	@echo "aws_access_key_id=`cat tmp/secrets/minio-access-key`" >> $(DIR)/tmp/secrets/aws-credentials
	@echo "aws_secret_access_key=`cat tmp/secrets/minio-secret-key`" >> $(DIR)/tmp/secrets/aws-credentials

#>>>
# pull docker image to $DOCKER_REGISTRY
# $module is the name of the sub-folder in lib/
# make pull-$module

#<<<
pull-%:
	docker-compose \
		-f $(DIR)/lib/compose/docker-compose.yml \
		-f $(DIR)/lib/$*/docker-compose.yml pull

#>>>
# push docker image to $DOCKER_REGISTRY
# $module is the name of the sub-folder in lib/
# make push-$module

#<<<
push-%:
	docker-compose \
		-f $(DIR)/lib/compose/docker-compose.yml \
		-f $(DIR)/lib/$*/docker-compose.yml push

#>>>
# create a random secret and add it to tmp/secrets/$secret_name
# make secret-$secret_name

#<<<
secret-%:
	@dd if=/dev/urandom bs=1 count=16 2>/dev/null \
		| base64 | rev | cut -b 2- | rev > $(DIR)/tmp/secrets/$*

#>>>
# generate root-ca and site ssl certs using openssl
# make ssl-cert

#<<<
ssl-cert:
	openssl genrsa -out $(DIR)/etc/ssl/selfsigned-root-ca.key 4096
	openssl req -new -key $(DIR)/etc/ssl/selfsigned-root-ca.key \
		-out $(DIR)/etc/ssl/selfsigned-root-ca.csr -sha256 \
		-subj '/C=CA/ST=ON/L=Toronto/O=CanDIG/CN=CanDIG Self-Signed CA'
	openssl x509 -req -days 3650 -in $(DIR)/etc/ssl/selfsigned-root-ca.csr \
		-signkey $(DIR)/etc/ssl/selfsigned-root-ca.key -sha256 \
		-out $(DIR)/etc/ssl/selfsigned-root-ca.crt \
		-extfile $(DIR)/etc/ssl/root-ca.cnf -extensions root_ca
	openssl genrsa -out $(DIR)/etc/ssl/selfsigned-site.key 4096
	openssl req -new -key $(DIR)/etc/ssl/selfsigned-site.key \
		-out $(DIR)/etc/ssl/selfsigned-site.csr -sha256 \
		-subj '/C=CA/ST=ON/L=Toronto/O=CanDIG/CN=CanDIG Self-Signed Cert'
	openssl x509 -req -days 750 -in $(DIR)/etc/ssl/selfsigned-site.csr -sha256 \
		-CA $(DIR)/etc/ssl/selfsigned-root-ca.crt \
		-CAkey $(DIR)/etc/ssl/selfsigned-root-ca.key \
		-CAcreateserial -out $(DIR)/etc/ssl/selfsigned-site.crt \
		-extfile $(DIR)/etc/ssl/site.cnf -extensions server

#>>>
# deploy/test all modules in $CANDIG_MODULES using docker stack
# make stack

#<<<
.PHONY: stack
stack:
	$(foreach MODULE, $(CANDIG_MODULES), $(MAKE) stack-$(MODULE);)
<<<<<<< HEAD

#>>>
# deploy/test indivudual modules using docker stack
# $module is the name of the sub-folder in lib/
# make stack-$module
=======
>>>>>>> 6168b328

#<<<
stack-%:
	docker stack deploy \
		--compose-file $(DIR)/lib/swarm/docker-compose.yml \
		--compose-file $(DIR)/lib/$*/docker-compose.yml $(DOCKER_NAMESPACE)
<<<<<<< HEAD

#>>>
# initialize primary docker-swarm master node
# make swarm-init
=======
>>>>>>> 6168b328

#>>>
# create docker configs for CanDIG services (swarm only)
# configs are distributed to all swarm nodes
# make swarm-configs

#<<<
.PHONY: swarm-configs
swarm-configs:
	docker config create wes-dependency-resolver $(DIR)/etc/yml/$(WES_DEPENDENCY_RESOLVER).yml

#<<<
.PHONY: swarm-init
swarm-init:
	docker swarm init --advertise-addr $(SWARM_ADVERTISE_IP) --listen-addr $(SWARM_LISTEN_IP)
	@docker swarm join-token manager -q > $(DIR)/tmp/secrets/swarm-manager-token
	@docker swarm join-token worker -q > $(DIR)/tmp/secrets/swarm-worker-token

#>>>
# join a docker swarm cluster using manager/worker token
# make swarm-join

#<<<
.PHONY: swarm-join
swarm-join:
	@docker swarm join --advertise-addr $(SWARM_ADVERTISE_IP) --listen-addr $(SWARM_LISTEN_IP) \
		--token `cat $(DIR)/tmp/secrets/swarm-$(SWARM_MODE)-token` $(SWARM_MANAGER_IP)

.PHONY: swarm-networks
swarm-networks:
	docker network create --driver overlay --opt encrypted=true traefik-net
	docker network create --driver overlay --internal --opt encrypted=true agent-net

#>>>
# create docker swarm compatbile secrets
# make swarm-secrets

#<<<
.PHONY: swarm-secrets
swarm-secrets:
	docker secret create minio-access-key $(DIR)/tmp/secrets/minio-access-key
	docker secret create minio-secret-key $(DIR)/tmp/secrets/minio-secret-key
	docker secret create aws-credentials $(DIR)/tmp/secrets/aws-credentials
	docker secret create portainer-user $(DIR)/tmp/secrets/portainer-user
	docker secret create portainer-secret $(DIR)/tmp/secrets/portainer-secret
	docker secret create traefik-ssl-key $(DIR)/etc/ssl/$(TRAEFIK_SSL_CERT).key
	docker secret create traefik-ssl-crt $(DIR)/etc/ssl/$(TRAEFIK_SSL_CERT).crt

#>>>
# create toil images using upstream CanDIG Toil repo
# make toil-docker

#<<<
.PHONY: toil-docker
toil-docker:
	VIRTUAL_ENV=1 DOCKER_BUILDKIT=1 COMPOSE_DOCKER_CLI_BUILD=1 TOIL_DOCKER_REGISTRY=$(DOCKER_REGISTRY) $(MAKE) -C $(DIR)/lib/toil/toil-docker docker
	$(foreach MODULE,$(TOIL_MODULES), \
		docker tag $(DOCKER_REGISTRY)/$(MODULE):$(TOIL_VERSION)-$(TOIL_BUILD_HASH) \
		$(DOCKER_REGISTRY)/$(MODULE):$(TOIL_VERSION);)
	$(foreach MODULE,$(TOIL_MODULES), \
		docker tag $(DOCKER_REGISTRY)/$(MODULE):$(TOIL_VERSION) \
		$(DOCKER_REGISTRY)/$(MODULE):latest;)

#>>>
# deploys all modules using Tox
# make tox

#<<<
.PHONY: tox
tox:
	dotenv -f .env run tox

#>>>
# deploys individual module using tox
# $module is the name of the sub-folder in lib/
# make tox-$module

#<<<
tox-%:
	dotenv -f .env run tox -e $*

# test print global variables
print-%:
	@echo '$*=$($*)'

#>>>
# view available options
# make help

#<<<
# Find sections of docstrings #>>> #<<< and print
.PHONY: help
help:
	@sed -n -e '/^#>>>/,/^#<<</ { /^#>>>/d; /^#<<</d; p; }' Makefile \
		| sed 's/# make/make/g'
<|MERGE_RESOLUTION|>--- conflicted
+++ resolved
@@ -10,162 +10,6 @@
 DIR = $(PWD)
 CONDA = $(DIR)/bin/miniconda3/condabin/conda
 
-<<<<<<< HEAD
-=======
-define help
-# view available options
-make
-
-# initialize docker and create required docker networks
-make init-docker
-
-# initialize docker-compose environment
-make init-compose
-
-# initialize conda environment
-make init-conda
-
-# initialize kubernetes environment
-make init-kubernetes
-
-# initialize docker-swarm environment
-make init-swarm
-
-# create docker bridge networks
-make docker-net
-
-# pull images from $$DOCKER_REGISTRY
-make docker-pull
-
-# push docker images to CanDIG repo
-make docker-push
-
-# create docker secrets for CanDIG services
-make docker-secrets
-
-# create persistant volumes for docker containers
-make docker-volumes
-
-# download all package binaries
-make bin-all
-
-# download miniconda package
-make bin-conda
-
-#download kompose (for kubernetes deployment)
-make bin-kompose
-
-# download kubectl (for kubernetes deployment)
-make bin-kubectl
-
-# download latest minikube binary from Google repo
-make bin-minikube
-
-# download minio server/client
-make bin-minio
-
-# generate secrets for minio server/client
-make minio-secrets
-
-# create minikube environment for (kubernetes) integration testing
-make minikube
-
-# generate root-ca and site ssl certs using openssl
-make ssl-cert
-
-# initialize primary docker-swarm master node
-make swarm-init
-
-# join a docker swarm cluster using manager/worker token
-make swarm-join
-
-# create docker swarm compatbile secrets
-make swarm-secrets
-
-# (re)build service image for all modules
-make images
-
-# create toil images using upstream Toil repo
-make toil-docker
-
-# deploy/test all modules in $$CANDIG_MODULES using docker-compose
-make compose
-
-# deploy/test all modules in $$CANDIG_MODULES using docker stack
-make stack
-
-# deploy/test all modules in $$CANDIG_MODULES using kubernetes
-make kubernetes
-
-# deploy/test all modules in $$CANDIG_MODULES using conda
-make conda
-
-# deploys all modules using Tox
-make tox
-
-# deploys individual module using tox
-# $$module is the name of the sub-folder in lib
-make tox-$$module
-
-# deploy/test individual modules using conda
-# $$module is the name of the sub-folder in lib/
-make conda-$$module
-
-# (re)build service image and deploy/test using docker-compose
-# $$module is the name of the sub-folder in lib/
-make build-$$module
-
-# deploy/test individual modules using docker-compose
-# $$module is the name of the sub-folder in lib/
-make compose-$$module
-
-# deploy/test indivudual modules using docker stack
-# $$module is the name of the sub-folder in lib/
-make stack-$$module
-
-# run all cleanup functions
-make clean-all
-
-# clear downloaded binaries
-make clean-bin
-
-# clear selfsigned-certs
-make clean-certs
-
-# clear conda environment and secrets
-make clean-conda
-
-# stop all running containers and remove all run containers
-clean-containers
-
-# clear all screen sessions
-make clean-screens
-
-# clear swarm secrets
-make clean-secrets
-
-# remove all peristant volumes
-make clean-volumes
-
-# leave docker-swarm
-make clean-swarm
-
-# clear container networks
-make clean-networks
-
-# clear all images (including base images)
-make clean-images
-
-# cleanup for compose, preserves everything except services/containers
-make clean-compose
-
-# cleanup for stack/kubernetes, preserves everything except stack/services/containers
-make clean-stack
-
-endef
-
-export help
->>>>>>> 6168b328
 
 .PHONY: all
 all:
@@ -189,14 +33,10 @@
 # download all package binaries
 # make bin-all
 
-<<<<<<< HEAD
 #<<<
 .PHONY: bin-all
 bin-all: bin-conda bin-docker-machine bin-kompose bin-kubectl \
 	bin-minikube bin-minio bin-traefik bin-prometheus
-=======
-bin-all: bin-conda bin-kompose bin-kubectl bin-minikube bin-minio bin-traefik bin-prometheus
->>>>>>> 6168b328
 
 #>>>
 # download miniconda package
@@ -214,7 +54,6 @@
 endif
 	bash $(DIR)/bin/miniconda_install.sh -f -b -u -p $(DIR)/bin/miniconda3
 
-<<<<<<< HEAD
 #>>>
 # download docker-machine (for swarm deployment)
 # make bin-docker-machine
@@ -240,12 +79,6 @@
 # make bin-kubectl
 
 #<<<
-=======
-bin-kompose: mkdir
-	curl -L https://github.com/kubernetes/kompose/releases/download/v1.21.0/kompose-$(VENV_OS)-amd64 -o $(DIR)/bin/kompose
-	chmod 755 $(DIR)/bin/kubectl
-
->>>>>>> 6168b328
 bin-kubectl: mkdir
 	curl -Lo $(DIR)/bin/kubectl \
 		https://storage.googleapis.com/kubernetes-release/release/v1.18.6/bin/$(VENV_OS)/amd64/kubectl
@@ -389,21 +222,17 @@
 clean-images:
 	docker image prune -a -f
 
-<<<<<<< HEAD
 #>>>
 # shutdown kubernetes services
 # make clean-kubernetes
 
 #<<<
-=======
->>>>>>> 6168b328
 .PHONY: clean-kubernetes
 clean-kubernetes:
 	$(DIR)/bin/kompose --file $(DIR)/lib/kubernetes/docker-compose.yml \
 		$(foreach MODULE, $(CANDIG_MODULES), --file $(DIR)/lib/$(MODULE)/docker-compose.yml) \
 		down
 
-<<<<<<< HEAD
 #>>>
 # destroy docker-machine cluster
 # make clean-machines
@@ -418,20 +247,15 @@
 # make clean-minikube
 
 #<<<
-=======
->>>>>>> 6168b328
 .PHONY: clean-minikube
 clean-minikube:
 	$(DIR)/bin/minikube delete
 
-<<<<<<< HEAD
 #>>>
 # remove all unused networks
 # make clean-networks
 
 #<<<
-=======
->>>>>>> 6168b328
 .PHONY: clean-networks
 clean-networks:
 	docker network prune -f
@@ -506,19 +330,9 @@
 # create docker bridge networks
 # make docker-networks
 
-<<<<<<< HEAD
 #<<<
 .PHONY: docker-networks
 docker-networks:
-=======
-# TODO test docker config
-.PhONY: docker-config
-docker-config:
-	docker config create foo bar
-
-.PHONY: docker-net
-docker-net:
->>>>>>> 6168b328
 	docker network create --driver bridge --subnet=$(DOCKER_BRIDGE_IP) --attachable bridge-net
 	docker network create --driver bridge --subnet=$(DOCKER_GWBRIDGE_IP) --attachable \
 		-o com.docker.network.bridge.enable_icc=false \
@@ -612,7 +426,6 @@
 # initialize kubernetes environment
 # make init-kubernetes
 
-<<<<<<< HEAD
 #<<<
 .PHONY: init-kubernetes
 init-kubernetes:ssl-cert docker-secrets docker-pull
@@ -621,12 +434,6 @@
 #>>>
 # initialize docker-swarm environment and create swarm networks, configs, and secrets
 # make init-swarm
-=======
-.PHONY: init-kubernetes
-init-kubernetes: bin-all
-	$(DIR)/bin/kubectl create namespace candig
-
->>>>>>> 6168b328
 
 #<<<
 .PHONY: init-swarm
@@ -643,25 +450,15 @@
 		$(foreach MODULE, $(CANDIG_MODULES), --file $(DIR)/lib/$(MODULE)/docker-compose.yml) \
 		up
 
-<<<<<<< HEAD
 #>>>
 # deploys individual module using kompose
 # $module is the name of the sub-folder in lib
 # make kube-$module
-=======
-	# docker stack deploy \
-	# 	--orchestrator $(DOCKER_MODE) \
-	# 	--namespace $(DOCKER_NAMESPACE) \
-	# 	--compose-file $(DIR)/lib/$(DOCKER_MODE)/docker-compose.yml \
-	# 	$(foreach MODULE, $(CANDIG_MODULES), --compose-file $(DIR)/lib/$(MODULE)/docker-compose.yml) \
-	# 	CanDIGv2
->>>>>>> 6168b328
 
 #<<<
 kube-%:
 	$(DIR)/bin/kompose --file $(DIR)/lib/kubernetes/docker-compose.yml \
 		--file $(DIR)/lib/$*/docker-compose.yml up
-<<<<<<< HEAD
 
 #>>>
 # create docker-machine instance(s) for Docker Compose/Swarm development
@@ -683,9 +480,6 @@
 # make minikube
 
 #<<<
-=======
-
->>>>>>> 6168b328
 .PHONY: minikube
 minikube:
 	$(DIR)/bin/minikube start --container-runtime $(MINIKUBE_CRI) \
@@ -768,27 +562,21 @@
 .PHONY: stack
 stack:
 	$(foreach MODULE, $(CANDIG_MODULES), $(MAKE) stack-$(MODULE);)
-<<<<<<< HEAD
 
 #>>>
 # deploy/test indivudual modules using docker stack
 # $module is the name of the sub-folder in lib/
 # make stack-$module
-=======
->>>>>>> 6168b328
 
 #<<<
 stack-%:
 	docker stack deploy \
 		--compose-file $(DIR)/lib/swarm/docker-compose.yml \
 		--compose-file $(DIR)/lib/$*/docker-compose.yml $(DOCKER_NAMESPACE)
-<<<<<<< HEAD
 
 #>>>
 # initialize primary docker-swarm master node
 # make swarm-init
-=======
->>>>>>> 6168b328
 
 #>>>
 # create docker configs for CanDIG services (swarm only)
@@ -883,4 +671,4 @@
 .PHONY: help
 help:
 	@sed -n -e '/^#>>>/,/^#<<</ { /^#>>>/d; /^#<<</d; p; }' Makefile \
-		| sed 's/# make/make/g'
+		| sed 's/# make/make/g'