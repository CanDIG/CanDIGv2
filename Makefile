--- conflicted
+++ resolved
@@ -463,7 +463,7 @@
 	$(MAKE) secret-tyk-secret-key
 	$(MAKE) secret-tyk-node-secret-key
 	$(MAKE) secret-tyk-analytics-admin-key
-	
+
 	$(MAKE) secret-vault-s3-token
 
 
@@ -673,32 +673,21 @@
 	openssl req -new -key $(DIR)/tmp/ssl/selfsigned-site.key \
 		-out $(DIR)/tmp/ssl/selfsigned-site.csr -sha256 \
 		-subj '/C=CA/ST=ON/L=Toronto/O=CanDIG/CN=CanDIG Self-Signed Cert'
-<<<<<<< HEAD
+
 	cp $(DIR)/etc/ssl/site.cnf $(DIR)/tmp/ssl/site.cnf
 	sed -i s/CANDIG_DOMAIN/$(CANDIG_DOMAIN)/ $(DIR)/tmp/ssl/site.cnf
-=======
-	sed -i s/CANDIG_DOMAIN/$(CANDIG_DOMAIN)/ $(DIR)/etc/ssl/site.cnf
->>>>>>> 170a7ae6
 	openssl x509 -req -days 750 -in $(DIR)/tmp/ssl/selfsigned-site.csr -sha256 \
 		-CA $(DIR)/tmp/ssl/selfsigned-root-ca.crt \
 		-CAkey $(DIR)/tmp/ssl/selfsigned-root-ca.key \
 		-CAcreateserial -out $(DIR)/tmp/ssl/selfsigned-site.crt \
-<<<<<<< HEAD
 		-extfile $(DIR)/tmp/ssl/site.cnf -extensions server
+
 	cp $(DIR)/etc/ssl/alt_names.txt $(DIR)/tmp/ssl/alt_names.txt
 	sed -i s/CANDIG_DOMAIN/$(CANDIG_DOMAIN)/ $(DIR)/tmp/ssl/alt_names.txt
 	openssl x509 -req -days 365 -in $(DIR)/tmp/ssl/selfsigned-root-ca.csr \
 	    -sha256 \
 	    -signkey $(DIR)/tmp/ssl/selfsigned-root-ca.key \
 		-extfile $(DIR)/tmp/ssl/alt_names.txt \
-=======
-		-extfile $(DIR)/etc/ssl/site.cnf -extensions server
-	sed -i s/CANDIG_DOMAIN/$(CANDIG_DOMAIN)/ $(DIR)/etc/ssl/alt_names.txt
-	openssl x509 -req -days 365 -in $(DIR)/tmp/ssl/selfsigned-root-ca.csr \
-	    -sha256 \
-	    -signkey $(DIR)/tmp/ssl/selfsigned-root-ca.key \
-		-extfile $(DIR)/etc/ssl/alt_names.txt \
->>>>>>> 170a7ae6
 		-out $(DIR)/tmp/ssl/public.crt
 	openssl x509 -in $(DIR)/tmp/ssl/public.crt -out $(DIR)/tmp/ssl/cert.pem
 
