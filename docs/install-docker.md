--- conflicted
+++ resolved
@@ -195,7 +195,6 @@
 make build-all
 ```
 
-<<<<<<< HEAD
 On some machines (MacOS), if you get an error something like:
 ```
 Please ensure the value of $CANDIG_DOMAIN in your .env file points to this machine
@@ -211,9 +210,6 @@
 
 Then add the following line at the bottom of the file and save the changes:
 
-=======
-On some machines (MacOS & Ubuntu), it may be necessary to add the following to /etc/hosts:
->>>>>>> 7d0b6c71
 ```
 ::1	candig.docker.internal
 ```
