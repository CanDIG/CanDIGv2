#! /usr/bin/env bash
<<<<<<< HEAD
# This script will set up a full opa environment on your local CanDIGv2 cluster

mkdir -p ${PWD}/lib/authz/opa/data

# policy.rego
echo "Working on policy.rego .."
envsubst < ${PWD}/etc/setup/templates/configs/opa/policy.rego.tpl > ${PWD}/lib/authz/opa/policy.rego


# Verify if opa container is running
OPA_CONTAINERS=$(echo $(docker ps | grep opa | wc -l))
echo "Number of opa containers running: ${OPA_CONTAINERS}"
if [[ $OPA_CONTAINERS -eq 0 ]]; then
   echo "Booting opa container!"
   docker-compose -f ${PWD}/lib/authz/docker-compose.yml up -d opa
   sleep 5
fi

echo "-- Opa Setup Done! --"
=======
set -e

# This script will set up a full opa environment on your local CanDIGv2 cluster
>>>>>>> 4b734678
<|MERGE_RESOLUTION|>--- conflicted
+++ resolved
@@ -1,5 +1,6 @@
 #! /usr/bin/env bash
-<<<<<<< HEAD
+set -e
+
 # This script will set up a full opa environment on your local CanDIGv2 cluster
 
 mkdir -p ${PWD}/lib/authz/opa/data
@@ -18,9 +19,4 @@
    sleep 5
 fi
 
-echo "-- Opa Setup Done! --"
-=======
-set -e
-
-# This script will set up a full opa environment on your local CanDIGv2 cluster
->>>>>>> 4b734678
+echo "-- Opa Setup Done! --"