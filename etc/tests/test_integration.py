import json
import os
import sys
from pathlib import Path

import pytest
import requests
from dotenv import dotenv_values

REPO_DIR = os.path.abspath(f"{os.path.dirname(os.path.realpath(__file__))}/../..")
sys.path.insert(0, os.path.abspath(f"{REPO_DIR}"))

from settings import get_env

ENV = get_env()


## Keycloak tests:


## Does Keycloak respond?
def test_keycloak():
    response = requests.get(
        f"{ENV['KEYCLOAK_PUBLIC_URL']}/auth/realms/candig/.well-known/openid-configuration"
    )
    assert response.status_code == 200
    assert "grant_types_supported" in response.json()


## Can we get an access token for a user?
def get_token(username=None, password=None):
    payload = {
        "client_id": ENV["CANDIG_CLIENT_ID"],
        "client_secret": ENV["CANDIG_CLIENT_SECRET"],
        "grant_type": "password",
        "username": username,
        "password": password,
        "scope": "openid",
    }
    response = requests.post(
        f"{ENV['KEYCLOAK_PUBLIC_URL']}/auth/realms/candig/protocol/openid-connect/token",
        data=payload,
    )
    if response.status_code == 200:
        return response.json()["access_token"]


def test_get_token():
    assert get_token(
        username=ENV["CANDIG_SITE_ADMIN_USER"],
        password=ENV["CANDIG_SITE_ADMIN_PASSWORD"],
    )


## Tyk test: can we get a response from Tyk for a service?
def test_tyk():
    headers = {
        "Authorization": f"Bearer {get_token(username=ENV['CANDIG_SITE_ADMIN_USER'], password=ENV['CANDIG_SITE_ADMIN_PASSWORD'])}"
    }
    response = requests.get(
        f"{ENV['CANDIG_URL']}/{ENV['CANDIG_ENV']['TYK_HTSGET_API_LISTEN_PATH']}/ga4gh/drs/v1/service-info",
        headers=headers,
    )
    assert response.status_code == 200


## Opa tests:


## Can we get the correct dataset response for each user?
def user_datasets():
    return [
        ("CANDIG_SITE_ADMIN", "SYNTHETIC-2"),
        ("CANDIG_NOT_ADMIN", "SYNTHETIC-1"),
    ]


@pytest.mark.parametrize("user, dataset", user_datasets())
def test_opa_datasets(user, dataset):
    username = ENV[f"{user}_USER"]
    password = ENV[f"{user}_PASSWORD"]
    payload = {"input": {"body": {"path": "/v2/discovery/", "method": "GET"}}}

    headers = {
        "Content-Type": "application/json",
        "Accept": "application/json",
        "X-Opa": ENV["OPA_SECRET"],
    }

    payload["input"]["token"] = get_token(username=username, password=password)
    response = requests.post(
        f"{ENV['CANDIG_ENV']['OPA_URL']}/v1/data/permissions/datasets",
        json=payload,
        headers=headers,
    )
    assert dataset in response.json()["result"]


## Is the user a site admin?
def user_admin():
    return [
        ("CANDIG_SITE_ADMIN", True),
        ("CANDIG_NOT_ADMIN", False),
    ]


@pytest.mark.parametrize("user, is_admin", user_admin())
def test_site_admin(user, is_admin):
    payload = {"input": {}}

    headers = {
        "Content-Type": "application/json",
        "Accept": "application/json",
        "X-Opa": ENV["OPA_SECRET"],
    }

    username = ENV[f"{user}_USER"]
    password = ENV[f"{user}_PASSWORD"]
    payload["input"]["token"] = get_token(username=username, password=password)
    response = requests.post(
        f"{ENV['CANDIG_ENV']['OPA_URL']}/v1/data/idp/site_admin",
        json=payload,
        headers=headers,
    )
    print(response.json())
    assert ("result" in response.json()) == is_admin


## Vault tests: can we add an aws access key and retrieve it, using both the site_admin user and the VAULT_S3_TOKEN?
def test_vault():
    site_admin_token = get_token(
        username=ENV["CANDIG_SITE_ADMIN_USER"],
        password=ENV["CANDIG_SITE_ADMIN_PASSWORD"],
    )
    headers = {
        "Authorization": f"Bearer {site_admin_token}",
        "Content-Type": "application/json; charset=utf-8",
    }

    # log in site_admin
    payload = {"jwt": site_admin_token, "role": "site_admin"}
    response = requests.post(
        f"{ENV['CANDIG_URL']}/vault/v1/auth/jwt/login", json=payload, headers=headers
    )
    assert "auth" in response.json()
    client_token = response.json()["auth"]["client_token"]

    headers["X-Vault-Token"] = client_token
    # delete the test secret, if it exists:
    response = requests.delete(
        f"{ENV['CANDIG_URL']}/vault/v1/aws/test-test", headers=headers
    )
    print(response)
    assert response.status_code == 204

    # confirm that the test secret does not yet exist:
    response = requests.get(
        f"{ENV['CANDIG_URL']}/vault/v1/aws/test-test", headers=headers
    )
    print(response.json())
    assert response.status_code == 404

    # confirm that this works with the CANDIG_S3_TOKEN too:
    headers["X-Vault-Token"] = ENV["VAULT_S3_TOKEN"]
    response = requests.get(
        f"{ENV['CANDIG_URL']}/vault/v1/aws/test-test", headers=headers
    )
    print(response.json())
    assert response.status_code == 404

    # set a secret
    payload = {"url": "test.com", "secret": "test", "access": "testtest"}
    response = requests.post(
        f"{ENV['CANDIG_URL']}/vault/v1/aws/test-test", headers=headers, json=payload
    )
    response = requests.get(
        f"{ENV['CANDIG_URL']}/vault/v1/aws/test-test", headers=headers
    )

    print(response.json())
    assert response.json()["data"]["url"] == payload["url"]


## Htsget tests:


## Run the main htsget test suite
def test_htsget():
    old_val = os.environ.get("TESTENV_URL")
    os.environ[
        "TESTENV_URL"
    ] = f"http://{ENV['CANDIG_ENV']['CANDIG_DOMAIN']}:{ENV['CANDIG_ENV']['HTSGET_PORT']}"
    retcode = pytest.main(["-x", "lib/htsget/htsget_app/tests/test_htsget_server.py"])
    if old_val is not None:
        os.environ["TESTENV_URL"] = old_val
    print(retcode)
    assert retcode == pytest.ExitCode.OK


## Can we add samples to Opa-controlled dataset?
def test_htsget_add_sample_to_dataset():
    site_admin_token = get_token(
        username=ENV["CANDIG_SITE_ADMIN_USER"],
        password=ENV["CANDIG_SITE_ADMIN_PASSWORD"],
    )
    headers = {
        "Authorization": f"Bearer {site_admin_token}",
        "Content-Type": "application/json; charset=utf-8",
    }

    # Delete dataset SYNTHETIC-1
    response = requests.delete(
        f"{ENV['CANDIG_URL']}/genomics/ga4gh/drs/v1/datasets/SYNTHETIC-1",
        headers=headers,
    )

    # Add NA18537 and multisample_1 to dataset SYNTHETIC-1, which is only authorized for user1:
    payload = {
        "id": "SYNTHETIC-1",
        "drsobjects": ["drs://localhost/NA18537", "drs://localhost/multisample_1"],
    }

    response = requests.post(
        f"{ENV['CANDIG_URL']}/genomics/ga4gh/drs/v1/datasets",
        headers=headers,
        json=payload,
    )
    response = requests.get(
        f"{ENV['CANDIG_URL']}/genomics/ga4gh/drs/v1/datasets/SYNTHETIC-1",
        headers=headers,
    )
    print(response.json())
    assert "drs://localhost/multisample_1" in response.json()["drsobjects"]
    assert "drs://localhost/multisample_2" not in response.json()["drsobjects"]


## Can we access the data when authorized to do so?
def user_access():
    return [
        (
            "CANDIG_SITE_ADMIN",
            "NA18537",
            True,
        ),  # site admin can access all data, even if not specified by dataset
        (
            "CANDIG_NOT_ADMIN",
            "NA18537",
            True,
        ),  # user1 can access NA18537 as part of SYNTHETIC-1
        ("CANDIG_NOT_ADMIN", "NA20787", False),  # user1 cannot access NA20787
    ]


@pytest.mark.parametrize("user, obj, access", user_access())
def test_htsget_access_data(user, obj, access):
    username = ENV[f"{user}_USER"]
    password = ENV[f"{user}_PASSWORD"]
    headers = {
        "Authorization": f"Bearer {get_token(username=username, password=password)}",
        "Content-Type": "application/json; charset=utf-8",
    }
    params = {"class": "header"}
    response = requests.get(
        f"{ENV['CANDIG_URL']}/genomics/htsget/v1/variants/data/{obj}",
        headers=headers,
        params=params,
    )
    print(f"{ENV['CANDIG_URL']}/genomics/htsget/v1/v1/variants/data/{obj}")
    assert (response.status_code == 200) == access


## Does Beacon return the correct level of authorized results?
def beacon_access():
    return [
        (
            "CANDIG_SITE_ADMIN",
            "NC_000021.8:g.5030847T>A",
            ["multisample_1", "multisample_2"],
            ["test"],
        ),  # site admin can access all data, even if not specified by dataset
        (
            "CANDIG_NOT_ADMIN",
            "NC_000021.8:g.5030847T>A",
            ["multisample_1"],
            ["multisample_2", "test"],
        ),  # user1 can access NA18537 as part of SYNTHETIC-1
        (
            "CANDIG_NOT_ADMIN",
            "NC_000001.11:g.16565782G>A",
            [],
            ["multisample_1", "multisample_2", "test"],
        ),  # user1 cannot access test
    ]


@pytest.mark.parametrize("user, search, can_access, cannot_access", beacon_access())
def test_beacon(user, search, can_access, cannot_access):
    username = ENV[f"{user}_USER"]
    password = ENV[f"{user}_PASSWORD"]
    headers = {
        "Authorization": f"Bearer {get_token(username=username, password=password)}",
        "Content-Type": "application/json; charset=utf-8",
    }
    params = {"allele": search}
    response = requests.get(
        f"{ENV['CANDIG_URL']}/genomics/beacon/v2/g_variants",
        headers=headers,
        params=params,
    )
    for c in can_access:
        assert c in str(response.json())
    for c in cannot_access:
        assert c not in str(response.json())
    print(response.json())


## Katsu tests:


# set up katsu: ingest the small synthetic dataset from GitHub
def test_setup_katsu():
    test_loc = "https://raw.githubusercontent.com/CanDIG/katsu/develop/chord_metadata_service/mohpackets/data/small_dataset/synthetic_data/Program.json"
    response = requests.get(test_loc)
    assert response.status_code == 200

    site_admin_token = get_token(
        username=ENV["CANDIG_SITE_ADMIN_USER"],
        password=ENV["CANDIG_SITE_ADMIN_PASSWORD"],
    )
    headers = {
        "Authorization": f"Bearer {site_admin_token}",
        "Content-Type": "application/json; charset=utf-8",
    }
    response = requests.post(
        f"{ENV['CANDIG_URL']}/katsu/v2/ingest/programs",
        headers=headers,
        json=response.json(),
    )
    print(response.json())
    if response.status_code >= 400:
        errors = response.json()["error during ingest_programs"]
        assert (
            "code='unique'" in errors and "program_id" in errors
        )  # this means that the error was just that the program IDs already exist
    else:
        assert response.status_code >= 200 and response.status_code < 300

    test_loc = "https://raw.githubusercontent.com/CanDIG/katsu/develop/chord_metadata_service/mohpackets/data/small_dataset/synthetic_data/Donor.json"
    response = requests.get(test_loc)
    assert response.status_code == 200
    response = requests.post(
        f"{ENV['CANDIG_URL']}/katsu/v2/ingest/donors",
        headers=headers,
        json=response.json(),
    )
    print(response.json())
    if response.status_code >= 400:
        errors = response.json()["error during ingest_donors"]
        assert (
            "code='unique'" in errors and "donor_id" in errors
        )  # this means that the error was just that the program IDs already exist
    else:
        assert response.status_code >= 200 and response.status_code < 300


# Can each user only see results from their authorized datasets?
def user_auth_datasets():
    return [
        ("CANDIG_SITE_ADMIN", "SYNTHETIC-2", "SYNTHETIC-1"),
        ("CANDIG_NOT_ADMIN", "SYNTHETIC-1", "SYNTHETIC-2"),
    ]


@pytest.mark.parametrize("user, dataset, not_dataset", user_auth_datasets())
def test_katsu_users(user, dataset, not_dataset):
    username = ENV[f"{user}_USER"]
    password = ENV[f"{user}_PASSWORD"]
    headers = {
        "Content-Type": "application/json",
        "Accept": "application/json",
        "Authorization": f"Bearer {get_token(username=username, password=password)}",
    }

    response = requests.get(
        f"{ENV['CANDIG_URL']}/katsu/v2/authorized/programs/", headers=headers
    )
    programs = list(map(lambda x: x["program_id"], response.json()["results"]))
    print(programs)
    assert dataset in programs
    assert not_dataset not in programs

    response = requests.get(
        f"{ENV['CANDIG_URL']}/katsu/v2/authorized/donors/", headers=headers
    )
    assert len(response.json()) > 0
    print(response.json())
    donors = list(map(lambda x: x["program_id"], response.json()["results"]))
    print(donors)
    assert dataset in donors
    assert not_dataset not in donors


## Federation tests:

# Do we have at least one server present?
def test_server_count():
<<<<<<< HEAD
    with open(f"{REPO_DIR}/tmp/federation/servers.json") as fp:
        servers = json.load(fp)
        token = get_token(
            username=ENV["CANDIG_NOT_ADMIN_USER"],
            password=ENV["CANDIG_NOT_ADMIN_PASSWORD"],
        )
        headers = {
            "Authorization": f"Bearer {token}",
            "Content-Type": "application/json; charset=utf-8",
        }
        response = requests.get(
            f"{ENV['CANDIG_URL']}/federation/servers", headers=headers
        )
        print(response.json())
        assert len(response.json()) == len(servers["servers"])
=======
    token = get_token(username=ENV['CANDIG_NOT_ADMIN_USER'], password=ENV['CANDIG_NOT_ADMIN_PASSWORD'])
    headers = {
        'Authorization': f"Bearer {token}",
        'Content-Type': 'application/json; charset=utf-8'
    }
    response = requests.get(f"{ENV['CANDIG_URL']}/federation/v1/servers", headers=headers)
    print(response.json())
    assert len(response.json()) > 0


# Do we have at least one service present?
def test_services_count():
    token = get_token(username=ENV['CANDIG_NOT_ADMIN_USER'], password=ENV['CANDIG_NOT_ADMIN_PASSWORD'])
    headers = {
        'Authorization': f"Bearer {token}",
        'Content-Type': 'application/json; charset=utf-8'
    }
    response = requests.get(f"{ENV['CANDIG_URL']}/federation/v1/services", headers=headers)
    print(response.json())
    assert len(response.json()) > 0
    services = map(lambda x: x['id'], response.json())
    assert 'htsget' in services


# Do federated and non-federated calls look correct?
def test_federation_call():
    body = {
        "service": "htsget",
        "method": "GET",
        "payload": {},
        "path": "beacon/v2/service-info"
    }

    token = get_token(username=ENV['CANDIG_SITE_ADMIN_USER'], password=ENV['CANDIG_SITE_ADMIN_PASSWORD'])
    headers = {
        'Authorization': f"Bearer {token}",
        "content-type": "application/json",
        "federation": "false"
    }

    response = requests.post(f"{ENV['CANDIG_URL']}/federation/v1/fanout", headers=headers, json=body)
    print(response.json())
    assert "results" in response.json()

    headers['federation'] = "true"
    response = requests.post(f"{ENV['CANDIG_URL']}/federation/v1/fanout", headers=headers, json=body)
    print(response.json())
    assert "list" in str(type(response.json()))
    assert "results" in response.json()[0]


# Add a server, then test to see if federated calls now include that server in the results
def test_add_server():
    token = get_token(username=ENV['CANDIG_SITE_ADMIN_USER'], password=ENV['CANDIG_SITE_ADMIN_PASSWORD'])
    headers = {
        'Authorization': f"Bearer {token}",
        'Content-Type': 'application/json; charset=utf-8'
    }

    response = requests.get(f"{ENV['CANDIG_URL']}/federation/v1/servers", headers=headers)

    body = {
        "server": response.json()[0],
        "authentication": {
            "issuer": ENV["KEYCLOAK_REALM_URL"],
            "token": token
        }
    }
    body['server']['id'] = 'test'
    body['server']['location']['name'] = 'test'
    response = requests.post(f"{ENV['CANDIG_URL']}/federation/v1/servers", headers=headers, json=body)
    assert response.status_code in [201, 204]

    headers['federation'] = "true"
    body = {
        "service": "htsget",
        "method": "GET",
        "payload": {},
        "path": "beacon/v2/service-info"
    }
    response = requests.post(f"{ENV['CANDIG_URL']}/federation/v1/fanout", headers=headers, json=body)
    last_result = response.json().pop()
    print(last_result)
    assert last_result['location']['name'] == "test"

    # delete the server
    response = requests.delete(f"{ENV['CANDIG_URL']}/federation/v1/servers/test", headers=headers)
    print(response.text)
    assert response.status_code == 200
>>>>>>> 9cc095f2
<|MERGE_RESOLUTION|>--- conflicted
+++ resolved
@@ -402,47 +402,39 @@
 
 ## Federation tests:
 
+
 # Do we have at least one server present?
 def test_server_count():
-<<<<<<< HEAD
-    with open(f"{REPO_DIR}/tmp/federation/servers.json") as fp:
-        servers = json.load(fp)
-        token = get_token(
-            username=ENV["CANDIG_NOT_ADMIN_USER"],
-            password=ENV["CANDIG_NOT_ADMIN_PASSWORD"],
-        )
-        headers = {
-            "Authorization": f"Bearer {token}",
-            "Content-Type": "application/json; charset=utf-8",
-        }
-        response = requests.get(
-            f"{ENV['CANDIG_URL']}/federation/servers", headers=headers
-        )
-        print(response.json())
-        assert len(response.json()) == len(servers["servers"])
-=======
-    token = get_token(username=ENV['CANDIG_NOT_ADMIN_USER'], password=ENV['CANDIG_NOT_ADMIN_PASSWORD'])
-    headers = {
-        'Authorization': f"Bearer {token}",
-        'Content-Type': 'application/json; charset=utf-8'
-    }
-    response = requests.get(f"{ENV['CANDIG_URL']}/federation/v1/servers", headers=headers)
+    token = get_token(
+        username=ENV["CANDIG_NOT_ADMIN_USER"], password=ENV["CANDIG_NOT_ADMIN_PASSWORD"]
+    )
+    headers = {
+        "Authorization": f"Bearer {token}",
+        "Content-Type": "application/json; charset=utf-8",
+    }
+    response = requests.get(
+        f"{ENV['CANDIG_URL']}/federation/v1/servers", headers=headers
+    )
     print(response.json())
     assert len(response.json()) > 0
 
 
 # Do we have at least one service present?
 def test_services_count():
-    token = get_token(username=ENV['CANDIG_NOT_ADMIN_USER'], password=ENV['CANDIG_NOT_ADMIN_PASSWORD'])
-    headers = {
-        'Authorization': f"Bearer {token}",
-        'Content-Type': 'application/json; charset=utf-8'
-    }
-    response = requests.get(f"{ENV['CANDIG_URL']}/federation/v1/services", headers=headers)
+    token = get_token(
+        username=ENV["CANDIG_NOT_ADMIN_USER"], password=ENV["CANDIG_NOT_ADMIN_PASSWORD"]
+    )
+    headers = {
+        "Authorization": f"Bearer {token}",
+        "Content-Type": "application/json; charset=utf-8",
+    }
+    response = requests.get(
+        f"{ENV['CANDIG_URL']}/federation/v1/services", headers=headers
+    )
     print(response.json())
     assert len(response.json()) > 0
-    services = map(lambda x: x['id'], response.json())
-    assert 'htsget' in services
+    services = map(lambda x: x["id"], response.json())
+    assert "htsget" in services
 
 
 # Do federated and non-federated calls look correct?
@@ -451,22 +443,29 @@
         "service": "htsget",
         "method": "GET",
         "payload": {},
-        "path": "beacon/v2/service-info"
-    }
-
-    token = get_token(username=ENV['CANDIG_SITE_ADMIN_USER'], password=ENV['CANDIG_SITE_ADMIN_PASSWORD'])
-    headers = {
-        'Authorization': f"Bearer {token}",
+        "path": "beacon/v2/service-info",
+    }
+
+    token = get_token(
+        username=ENV["CANDIG_SITE_ADMIN_USER"],
+        password=ENV["CANDIG_SITE_ADMIN_PASSWORD"],
+    )
+    headers = {
+        "Authorization": f"Bearer {token}",
         "content-type": "application/json",
-        "federation": "false"
-    }
-
-    response = requests.post(f"{ENV['CANDIG_URL']}/federation/v1/fanout", headers=headers, json=body)
+        "federation": "false",
+    }
+
+    response = requests.post(
+        f"{ENV['CANDIG_URL']}/federation/v1/fanout", headers=headers, json=body
+    )
     print(response.json())
     assert "results" in response.json()
 
-    headers['federation'] = "true"
-    response = requests.post(f"{ENV['CANDIG_URL']}/federation/v1/fanout", headers=headers, json=body)
+    headers["federation"] = "true"
+    response = requests.post(
+        f"{ENV['CANDIG_URL']}/federation/v1/fanout", headers=headers, json=body
+    )
     print(response.json())
     assert "list" in str(type(response.json()))
     assert "results" in response.json()[0]
@@ -474,40 +473,47 @@
 
 # Add a server, then test to see if federated calls now include that server in the results
 def test_add_server():
-    token = get_token(username=ENV['CANDIG_SITE_ADMIN_USER'], password=ENV['CANDIG_SITE_ADMIN_PASSWORD'])
-    headers = {
-        'Authorization': f"Bearer {token}",
-        'Content-Type': 'application/json; charset=utf-8'
-    }
-
-    response = requests.get(f"{ENV['CANDIG_URL']}/federation/v1/servers", headers=headers)
+    token = get_token(
+        username=ENV["CANDIG_SITE_ADMIN_USER"],
+        password=ENV["CANDIG_SITE_ADMIN_PASSWORD"],
+    )
+    headers = {
+        "Authorization": f"Bearer {token}",
+        "Content-Type": "application/json; charset=utf-8",
+    }
+
+    response = requests.get(
+        f"{ENV['CANDIG_URL']}/federation/v1/servers", headers=headers
+    )
 
     body = {
         "server": response.json()[0],
-        "authentication": {
-            "issuer": ENV["KEYCLOAK_REALM_URL"],
-            "token": token
-        }
-    }
-    body['server']['id'] = 'test'
-    body['server']['location']['name'] = 'test'
-    response = requests.post(f"{ENV['CANDIG_URL']}/federation/v1/servers", headers=headers, json=body)
+        "authentication": {"issuer": ENV["KEYCLOAK_REALM_URL"], "token": token},
+    }
+    body["server"]["id"] = "test"
+    body["server"]["location"]["name"] = "test"
+    response = requests.post(
+        f"{ENV['CANDIG_URL']}/federation/v1/servers", headers=headers, json=body
+    )
     assert response.status_code in [201, 204]
 
-    headers['federation'] = "true"
+    headers["federation"] = "true"
     body = {
         "service": "htsget",
         "method": "GET",
         "payload": {},
-        "path": "beacon/v2/service-info"
-    }
-    response = requests.post(f"{ENV['CANDIG_URL']}/federation/v1/fanout", headers=headers, json=body)
+        "path": "beacon/v2/service-info",
+    }
+    response = requests.post(
+        f"{ENV['CANDIG_URL']}/federation/v1/fanout", headers=headers, json=body
+    )
     last_result = response.json().pop()
     print(last_result)
-    assert last_result['location']['name'] == "test"
+    assert last_result["location"]["name"] == "test"
 
     # delete the server
-    response = requests.delete(f"{ENV['CANDIG_URL']}/federation/v1/servers/test", headers=headers)
+    response = requests.delete(
+        f"{ENV['CANDIG_URL']}/federation/v1/servers/test", headers=headers
+    )
     print(response.text)
-    assert response.status_code == 200
->>>>>>> 9cc095f2
+    assert response.status_code == 200