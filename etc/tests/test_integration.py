import json
import os
import re
import sys
import uuid
from http import HTTPStatus
from pathlib import Path
import datetime
import pytest
import requests
from dotenv import dotenv_values

REPO_DIR = os.path.abspath(f"{os.path.dirname(os.path.realpath(__file__))}/../..")
sys.path.insert(0, os.path.abspath(f"{REPO_DIR}"))

from settings import get_env

ENV = get_env()


## Keycloak tests:


## Does Keycloak respond?
def test_keycloak():
    response = requests.get(
        f"{ENV['KEYCLOAK_PUBLIC_URL']}/auth/realms/candig/.well-known/openid-configuration"
    )
    assert response.status_code == 200
    assert "grant_types_supported" in response.json()


## Can we get an access token for a user?
def get_token(username=None, password=None):
    payload = {
        "client_id": ENV["CANDIG_CLIENT_ID"],
        "client_secret": ENV["CANDIG_CLIENT_SECRET"],
        "grant_type": "password",
        "username": username,
        "password": password,
        "scope": "openid",
    }
    response = requests.post(
        f"{ENV['KEYCLOAK_PUBLIC_URL']}/auth/realms/candig/protocol/openid-connect/token",
        data=payload,
    )
    if response.status_code == 200:
        return response.json()["access_token"]


def test_get_token():
    assert get_token(
        username=ENV["CANDIG_SITE_ADMIN_USER"],
        password=ENV["CANDIG_SITE_ADMIN_PASSWORD"],
    )


## Tyk test: can we get a response from Tyk for all of our services?
def test_tyk():
    headers = {
        "Authorization": f"Bearer {get_token(username=ENV['CANDIG_SITE_ADMIN_USER'], password=ENV['CANDIG_SITE_ADMIN_PASSWORD'])}"
    }
    endpoints = [
        f"{ENV['CANDIG_ENV']['TYK_HTSGET_API_LISTEN_PATH']}/ga4gh/drs/v1/service-info",
        f"{ENV['CANDIG_ENV']['TYK_KATSU_API_LISTEN_PATH']}/v2/service-info",
        f"{ENV['CANDIG_ENV']['TYK_FEDERATION_API_LISTEN_PATH']}/v1/service-info",
        f"{ENV['CANDIG_ENV']['TYK_OPA_API_LISTEN_PATH']}/v1/data/paths",
        f"{ENV['CANDIG_ENV']['TYK_QUERY_API_LISTEN_PATH']}/service-info"]
    responses = []
    for endpoint in endpoints:
        response = requests.get(
            f"{ENV['CANDIG_URL']}/{endpoint}", headers=headers, timeout=10
        )
        responses.append(response.status_code)
        print(f"{endpoint}: {response.status_code == 200}")
    assert all(response == 200 for response in responses)


## Opa tests:


## Can we get the correct dataset response for each user?
def user_datasets():
    return [
        ("CANDIG_SITE_ADMIN", "SYNTHETIC-2"),
        ("CANDIG_NOT_ADMIN", "SYNTHETIC-1"),
    ]


@pytest.mark.parametrize("user, dataset", user_datasets())
def test_opa_datasets(user, dataset):
    username = ENV[f"{user}_USER"]
    password = ENV[f"{user}_PASSWORD"]
    token = get_token(username=username, password=password)
    payload = {
        "input": {
            "body": {
                "path": "/v2/discovery/", "method": "GET"
            },
            "token": token
        }
    }

    headers = {
        "Content-Type": "application/json",
        "Accept": "application/json",
        "X-Opa": ENV["OPA_SECRET"],
        "Authorization": f"Bearer {token}"
    }

    response = requests.post(
        f"{ENV['CANDIG_ENV']['OPA_URL']}/v1/data/permissions/datasets",
        json=payload,
        headers=headers,
    )
    print(f"108 {datetime.datetime.now(tz=datetime.timezone.utc).strftime('%Y-%m-%dT%H:%M:%SZ')} {json.dumps(payload)} {response.text}")
    assert dataset in response.json()["result"]


## Can we add a dataset to one of the users?
def test_add_opa_dataset():
    token = get_token(
        username=ENV["CANDIG_SITE_ADMIN_USER"],
        password=ENV["CANDIG_SITE_ADMIN_PASSWORD"],
    )
    headers = {
        "Authorization": f"Bearer {token}",
        "Content-Type": "application/json; charset=utf-8",
    }

    test_data = {
        "email": ENV["CANDIG_SITE_ADMIN_USER"] + "@test.ca",
        "program": "OPA-TEST"
    }

    response = requests.post(f"{ENV['CANDIG_URL']}/ingest/program/{test_data['program']}/email/{test_data['email']}", headers=headers)
    # when the user has admin access, they should be allowed
    print(f"129 {response.json()}, {response.status_code}")
    assert response.status_code == 200

    test_opa_datasets("CANDIG_SITE_ADMIN", test_data["program"])

    response = requests.delete(f"{ENV['CANDIG_URL']}/ingest/program/{test_data['program']}/email/{test_data['email']}", headers=headers)
    assert response.status_code == 200
    assert test_data['program'] not in response.json()["access"]["controlled_access_list"][test_data["email"]]


## Is the user a site admin?
def user_admin():
    return [
        ("CANDIG_SITE_ADMIN", True),
        ("CANDIG_NOT_ADMIN", False),
    ]


@pytest.mark.parametrize("user, is_admin", user_admin())
def test_site_admin(user, is_admin):
    payload = {"input": {}}
    username = ENV[f"{user}_USER"]
    password = ENV[f"{user}_PASSWORD"]
    token = get_token(username=username, password=password)

    headers = {
        "Content-Type": "application/json",
        "Accept": "application/json",
        "X-Opa": ENV["OPA_SECRET"],
        "Authorization": f"Bearer {token}"
    }

    payload["input"]["token"] = token
    response = requests.post(
        f"{ENV['CANDIG_ENV']['OPA_URL']}/v1/data/idp/site_admin",
        json=payload,
        headers=headers,
    )
    print(response.json())
    assert ("result" in response.json()) == is_admin


## Vault tests: can we add an aws access key and retrieve it, using both the site_admin user and the VAULT_S3_TOKEN?
def test_vault():
    site_admin_token = get_token(
        username=ENV["CANDIG_SITE_ADMIN_USER"],
        password=ENV["CANDIG_SITE_ADMIN_PASSWORD"],
    )
    headers = {
        "Authorization": f"Bearer {site_admin_token}",
        "Content-Type": "application/json; charset=utf-8",
    }

    # log in site_admin
    payload = {"jwt": site_admin_token, "role": "site_admin"}
    response = requests.post(
        f"{ENV['CANDIG_URL']}/vault/v1/auth/jwt/login", json=payload, headers=headers
    )
    assert "auth" in response.json()
    client_token = response.json()["auth"]["client_token"]

    headers["X-Vault-Token"] = client_token
    # delete the test secret, if it exists:
    response = requests.delete(
        f"{ENV['CANDIG_URL']}/vault/v1/aws/test-test", headers=headers
    )
    print(response)
    assert response.status_code == 204

    # confirm that the test secret does not yet exist:
    response = requests.get(
        f"{ENV['CANDIG_URL']}/vault/v1/aws/test-test", headers=headers
    )
    print(response.json())
    assert response.status_code == 404

    # confirm that this works with the CANDIG_S3_TOKEN too:
    headers["X-Vault-Token"] = ENV["VAULT_S3_TOKEN"]
    response = requests.get(
        f"{ENV['CANDIG_URL']}/vault/v1/aws/test-test", headers=headers
    )
    print(response.json())
    assert response.status_code == 404

    # set a secret
    payload = {"url": "test.com", "secret": "test", "access": "testtest"}
    response = requests.post(
        f"{ENV['CANDIG_URL']}/vault/v1/aws/test-test", headers=headers, json=payload
    )
    response = requests.get(
        f"{ENV['CANDIG_URL']}/vault/v1/aws/test-test", headers=headers
    )

    print(response.json())
    assert response.json()["data"]["url"] == payload["url"]


# =========================|| KATSU TEST BEGIN ||============================= #
# HELPER FUNCTIONS
# -----------------
def get_headers(is_admin=False):
    """
    Returns either admin or non-admin HTTP headers for making requests API.
    """
    if is_admin:
        user = ENV.get("CANDIG_SITE_ADMIN_USER")
        password = ENV.get("CANDIG_SITE_ADMIN_PASSWORD")
        user_type = "site admin"
    else:
        user = ENV.get("CANDIG_NOT_ADMIN_USER")
        password = ENV.get("CANDIG_NOT_ADMIN_PASSWORD")
        user_type = "user"

    if not user or not password:
        pytest.skip(f"{user_type.capitalize()} credentials not provided")

    token = get_token(username=user, password=password)

    if not token:
        pytest.fail(f"Failed to authenticate {user_type}")

    headers = {
        "Authorization": f"Bearer {token}",
        "Content-Type": "application/json; charset=utf-8",
    }

    return headers

def clean_up_program(test_id):
    """
    Deletes a dataset and all related objects. Expected 204
    """
    delete_response = requests.delete(
        f"{ENV['CANDIG_URL']}/katsu/v2/authorized/program/{test_id}/",
        headers=get_headers(is_admin=True),
    )
    assert (
        delete_response.status_code == HTTPStatus.NO_CONTENT or delete_response.status_code == HTTPStatus.NOT_FOUND
    ), f"CLEAN_UP_PROGRAM Expected status code {HTTPStatus.NO_CONTENT}, but got {delete_response.status_code}."
    f" Response content: {delete_response.content}"

# =========================|| KATSU TEST END ||=============================== #

def test_ingest_permissions():
    clean_up_program("SYNTHETIC-2")
    clean_up_program("TEST_2")

    test_loc = "https://raw.githubusercontent.com/CanDIG/candigv2-ingest/develop/tests/clinical_ingest.json"
    test_data = requests.get(test_loc).json()

    token = get_token(
        username=ENV["CANDIG_NOT_ADMIN_USER"],
        password=ENV["CANDIG_NOT_ADMIN_PASSWORD"],
    )
    headers = {
        "Authorization": f"Bearer {token}",
        "Content-Type": "application/json; charset=utf-8",
    }

    response = requests.post(f"{ENV['CANDIG_URL']}/ingest/clinical", headers=headers, json=test_data)
    # when the user has no admin access, they should not be allowed
    assert response.status_code == 401

    token = get_token(
        username=ENV["CANDIG_SITE_ADMIN_USER"],
        password=ENV["CANDIG_SITE_ADMIN_PASSWORD"],
    )
    headers = {
        "Authorization": f"Bearer {token}",
        "Content-Type": "application/json; charset=utf-8",
    }
    response = requests.post(f"{ENV['CANDIG_URL']}/ingest/clinical", headers=headers, json=test_data)
    # when the user has admin access, they should be allowed
    print(response.json())
    assert response.status_code == 201
    assert len(response.json()["SYNTHETIC-2"]["errors"]) == 0
    assert len(response.json()["TEST_2"]["errors"]) == 0
    assert len(response.json()["SYNTHETIC-2"]["results"]) == 12
    assert len(response.json()["TEST_2"]["results"]) == 5


## Htsget tests:


## Run the main htsget test suite
def test_htsget():
    old_val = os.environ.get("TESTENV_URL")
    os.environ[
        "TESTENV_URL"
    ] = f"{ENV['CANDIG_ENV']['HTSGET_PUBLIC_URL']}"
    retcode = pytest.main(["-x", "lib/htsget/htsget_app/tests/test_htsget_server.py", "-k", "test_remove_objects or test_post_objects or test_index_variantfile"])
    if old_val is not None:
        os.environ["TESTENV_URL"] = old_val
    print(retcode)
    assert retcode == pytest.ExitCode.OK


## Can we add samples to Opa-controlled dataset?
def test_htsget_add_sample_to_dataset():
    site_admin_token = get_token(
        username=ENV["CANDIG_SITE_ADMIN_USER"],
        password=ENV["CANDIG_SITE_ADMIN_PASSWORD"],
    )
    headers = {
        "Authorization": f"Bearer {site_admin_token}",
        "Content-Type": "application/json; charset=utf-8",
    }

    TESTENV_URL = (
        ENV["CANDIG_ENV"]["HTSGET_PUBLIC_URL"]
        .replace("http://", "drs://")
        .replace("https://", "drs://")
    )
    # Delete cohort SYNTHETIC-1
    response = requests.delete(
        f"{ENV['CANDIG_URL']}/genomics/ga4gh/drs/v1/cohorts/SYNTHETIC-1",
        headers=headers,
    )

    # Add NA18537 and multisample_1 to cohort SYNTHETIC-1, which is only authorized for user1:
    payload = {
        "id": "SYNTHETIC-1",
        "drsobjects": [f"{TESTENV_URL}/NA18537", f"{TESTENV_URL}/multisample_1"],
    }

    response = requests.post(
        f"{ENV['CANDIG_URL']}/genomics/ga4gh/drs/v1/cohorts",
        headers=headers,
        json=payload,
    )
    response = requests.get(
        f"{ENV['CANDIG_URL']}/genomics/ga4gh/drs/v1/cohorts/SYNTHETIC-1",
        headers=headers,
    )
    print(response.json())
    assert f"{TESTENV_URL}/multisample_1" in response.json()["drsobjects"]
    assert f"{TESTENV_URL}/multisample_2" not in response.json()["drsobjects"]

    # Delete cohort SYNTHETIC-2
    response = requests.delete(
        f"{ENV['CANDIG_URL']}/genomics/ga4gh/drs/v1/cohorts/SYNTHETIC-2",
        headers=headers,
    )

    # Add NA20787 and multisample_2 to cohort SYNTHETIC-2, which is only authorized for user2:
    payload = {
        "id": "SYNTHETIC-2",
        "drsobjects": [f"{TESTENV_URL}/NA20787", f"{TESTENV_URL}/multisample_2"],
    }

    response = requests.post(
        f"{ENV['CANDIG_URL']}/genomics/ga4gh/drs/v1/cohorts",
        headers=headers,
        json=payload,
    )
    response = requests.get(
        f"{ENV['CANDIG_URL']}/genomics/ga4gh/drs/v1/cohorts/SYNTHETIC-2",
        headers=headers,
    )
    print(response.json())
    assert f"{TESTENV_URL}/multisample_2" in response.json()["drsobjects"]
    assert f"{TESTENV_URL}/multisample_1" not in response.json()["drsobjects"]


## Can we access the data when authorized to do so?
def user_access():
    return [
        (
            "CANDIG_SITE_ADMIN",
            "NA18537",
            True,
        ),  # site admin can access all data, even if not specified by dataset
        (
            "CANDIG_NOT_ADMIN",
            "NA18537",
            True,
        ),  # user1 can access NA18537 as part of SYNTHETIC-1
        ("CANDIG_NOT_ADMIN", "NA20787", False),  # user1 cannot access NA20787
    ]


@pytest.mark.parametrize("user, obj, access", user_access())
def test_htsget_access_data(user, obj, access):
    username = ENV[f"{user}_USER"]
    password = ENV[f"{user}_PASSWORD"]
    headers = {
        "Authorization": f"Bearer {get_token(username=username, password=password)}",
        "Content-Type": "application/json; charset=utf-8",
    }
    params = {"class": "header"}
    response = requests.get(
        f"{ENV['CANDIG_URL']}/genomics/htsget/v1/variants/data/{obj}",
        headers=headers,
        params=params,
    )
    print(f"{ENV['CANDIG_URL']}/genomics/htsget/v1/variants/data/{obj}")
    assert (response.status_code == 200) == access


## Does Beacon return the correct level of authorized results?
def beacon_access():
    return [
        (
            "CANDIG_SITE_ADMIN",
            "NC_000021.8:g.5030847T>A",
            ["multisample_1", "multisample_2"],
            ["test"],
        ),  # site admin can access all data, even if not specified by dataset
        (
            "CANDIG_NOT_ADMIN",
            "NC_000021.8:g.5030847T>A",
            ["multisample_1"],
            ["multisample_2", "test"],
        ),  # user1 can access NA18537 as part of SYNTHETIC-1
        (
            "CANDIG_NOT_ADMIN",
            "NC_000001.11:g.16565782G>A",
            [],
            ["multisample_1", "multisample_2", "test"],
        ),  # user1 cannot access test
    ]


@pytest.mark.parametrize("user, search, can_access, cannot_access", beacon_access())
def test_beacon(user, search, can_access, cannot_access):
    username = ENV[f"{user}_USER"]
    password = ENV[f"{user}_PASSWORD"]
    headers = {
        "Authorization": f"Bearer {get_token(username=username, password=password)}",
        "Content-Type": "application/json; charset=utf-8",
    }
    params = {"allele": search}
    response = requests.get(
        f"{ENV['CANDIG_URL']}/genomics/beacon/v2/g_variants",
        headers=headers,
        params=params,
    )
    for c in can_access:
        assert c in str(response.json())
    for c in cannot_access:
        assert c not in str(response.json())
    print(response.json())


## HTSGet + katsu:
def test_ingest_htsget():
    test_loc = "https://raw.githubusercontent.com/CanDIG/candigv2-ingest/develop/tests/genomic_ingest.json"
    test_data = requests.get(test_loc).json()

    token = get_token(
        username=ENV["CANDIG_NOT_ADMIN_USER"],
        password=ENV["CANDIG_NOT_ADMIN_PASSWORD"],
    )
    headers = {
        "Authorization": f"Bearer {token}",
        "Content-Type": "application/json; charset=utf-8",
    }

    response = requests.post(f"{ENV['CANDIG_URL']}/ingest/genomic", headers=headers, json=test_data)
    # when the user has no admin access, they should not be allowed
    print(response.json())
    assert response.status_code == 403

    token = get_token(
        username=ENV["CANDIG_SITE_ADMIN_USER"],
        password=ENV["CANDIG_SITE_ADMIN_PASSWORD"],
    )
    headers = {
        "Authorization": f"Bearer {token}",
        "Content-Type": "application/json; charset=utf-8",
    }
    response = requests.post(f"{ENV['CANDIG_URL']}/ingest/genomic", headers=headers, json=test_data)
    # when the user has admin access, they should be allowed
    print(response.json())
    assert response.status_code == 200
    for id in response.json():
        assert "genomic" in response.json()[id]
        assert "sample" in response.json()[id]


def test_sample_metadata():
    token = get_token(
        username=ENV["CANDIG_SITE_ADMIN_USER"],
        password=ENV["CANDIG_SITE_ADMIN_PASSWORD"],
    )
    headers = {
        "Authorization": f"Bearer {token}",
        "Content-Type": "application/json; charset=utf-8",
    }
    response = requests.get(f"{ENV['CANDIG_URL']}/genomics/htsget/v1/samples/SAMPLE_REGISTRATION_1", headers=headers)
    assert "genomes" in response.json()
    assert "HG00096.cnv.vcf" in response.json()["genomes"]

## Federation tests:


# Do we have at least one server present?
def test_server_count():
    token = get_token(
        username=ENV["CANDIG_NOT_ADMIN_USER"], password=ENV["CANDIG_NOT_ADMIN_PASSWORD"]
    )
    headers = {
        "Authorization": f"Bearer {token}",
        "Content-Type": "application/json; charset=utf-8",
    }
    response = requests.get(
        f"{ENV['CANDIG_URL']}/federation/v1/servers", headers=headers
    )
    print(response.json())
    assert len(response.json()) > 0


# Do we have at least one service present?
def test_services_count():
    token = get_token(
        username=ENV["CANDIG_NOT_ADMIN_USER"], password=ENV["CANDIG_NOT_ADMIN_PASSWORD"]
    )
    headers = {
        "Authorization": f"Bearer {token}",
        "Content-Type": "application/json; charset=utf-8",
    }
    response = requests.get(
        f"{ENV['CANDIG_URL']}/federation/v1/services", headers=headers
    )
    print(response.json())
    assert len(response.json()) > 0
    services = map(lambda x: x["id"], response.json())
    assert "htsget" in services


# Do federated and non-federated calls look correct?
def test_federation_call():
    body = {
        "service": "htsget",
        "method": "GET",
        "payload": {},
        "path": "beacon/v2/service-info",
    }

    token = get_token(
        username=ENV["CANDIG_SITE_ADMIN_USER"],
        password=ENV["CANDIG_SITE_ADMIN_PASSWORD"],
    )
    headers = {
        "Authorization": f"Bearer {token}",
        "content-type": "application/json",
        "federation": "false",
    }

    response = requests.post(
        f"{ENV['CANDIG_URL']}/federation/v1/fanout", headers=headers, json=body
    )
    print(response.json())
    assert "results" in response.json()

    headers["federation"] = "true"
    response = requests.post(
        f"{ENV['CANDIG_URL']}/federation/v1/fanout", headers=headers, json=body
    )
    print(response.json())
    assert "list" in str(type(response.json()))
    assert "results" in response.json()[0]


# Add a server, then test to see if federated calls now include that server in the results
def test_add_server():
    token = get_token(
        username=ENV["CANDIG_SITE_ADMIN_USER"],
        password=ENV["CANDIG_SITE_ADMIN_PASSWORD"],
    )
    headers = {
        "Authorization": f"Bearer {token}",
        "Content-Type": "application/json; charset=utf-8",
    }

    response = requests.get(
        f"{ENV['CANDIG_URL']}/federation/v1/servers", headers=headers
    )

    body = {
        "server": response.json()[0],
        "authentication": {"issuer": ENV["KEYCLOAK_REALM_URL"], "token": token},
    }
    body["server"]["id"] = "test"
    body["server"]["location"]["name"] = "test"
    response = requests.post(
        f"{ENV['CANDIG_URL']}/federation/v1/servers", headers=headers, json=body
    )
    assert response.status_code in [201, 204]

    headers["federation"] = "true"
    body = {
        "service": "htsget",
        "method": "GET",
        "payload": {},
        "path": "beacon/v2/service-info",
    }
    response = requests.post(
        f"{ENV['CANDIG_URL']}/federation/v1/fanout", headers=headers, json=body
    )
    last_result = response.json().pop()
    print(last_result)
    assert last_result["location"]["name"] == "test"

    # delete the server
    response = requests.delete(
        f"{ENV['CANDIG_URL']}/federation/v1/servers/test", headers=headers
    )
    print(response.text)
    assert response.status_code == 200

<<<<<<< HEAD
def test_query_info():
    # tests that a request sent via query to htsget-beacon will have genomic_query_info in the response. This should be updated when the real response is designed.
    token = get_token(
        username=ENV["CANDIG_SITE_ADMIN_USER"],
        password=ENV["CANDIG_SITE_ADMIN_PASSWORD"],
    )
    headers = {
        "Authorization": f"Bearer {token}",
        "Content-Type": "application/json; charset=utf-8",
    }
    params = {
        "chrom": "chr21:5030630-5030640",
        "assembly": "hg37"
    }
    response = requests.get(
        f"{ENV['CANDIG_URL']}/query/query", headers=headers, params=params
    )
    assert "genomic_query_info" in response.json()

=======
>>>>>>> cb41d13a

def test_clean_up():
    clean_up_program("SYNTHETIC-2")
    clean_up_program("TEST_2")<|MERGE_RESOLUTION|>--- conflicted
+++ resolved
@@ -646,7 +646,7 @@
     print(response.text)
     assert response.status_code == 200
 
-<<<<<<< HEAD
+
 def test_query_info():
     # tests that a request sent via query to htsget-beacon will have genomic_query_info in the response. This should be updated when the real response is designed.
     token = get_token(
@@ -666,8 +666,6 @@
     )
     assert "genomic_query_info" in response.json()
 
-=======
->>>>>>> cb41d13a
 
 def test_clean_up():
     clean_up_program("SYNTHETIC-2")
