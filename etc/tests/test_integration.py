--- conflicted
+++ resolved
@@ -209,7 +209,11 @@
         "Content-Type": "application/json; charset=utf-8",
     }
 
-    TESTENV_URL = ENV["CANDIG_ENV"]["HTSGET_PUBLIC_URL"].replace("http://", "drs://").replace("https://", "drs://")
+    TESTENV_URL = (
+        ENV["CANDIG_ENV"]["HTSGET_PUBLIC_URL"]
+        .replace("http://", "drs://")
+        .replace("https://", "drs://")
+    )
     # Delete dataset SYNTHETIC-1
     response = requests.delete(
         f"{ENV['CANDIG_URL']}/genomics/ga4gh/drs/v1/datasets/SYNTHETIC-1",
@@ -219,14 +223,7 @@
     # Add NA18537 and multisample_1 to dataset SYNTHETIC-1, which is only authorized for user1:
     payload = {
         "id": "SYNTHETIC-1",
-<<<<<<< HEAD
-        "drsobjects": ["drs://localhost/NA18537", "drs://localhost/multisample_1"],
-=======
-        "drsobjects": [
-            f"{TESTENV_URL}/NA18537",
-            f"{TESTENV_URL}/multisample_1"
-        ]
->>>>>>> ac674e0a
+        "drsobjects": [f"{TESTENV_URL}/NA18537", f"{TESTENV_URL}/multisample_1"],
     }
 
     response = requests.post(
@@ -239,32 +236,33 @@
         headers=headers,
     )
     print(response.json())
-<<<<<<< HEAD
-    assert "drs://localhost/multisample_1" in response.json()["drsobjects"]
-    assert "drs://localhost/multisample_2" not in response.json()["drsobjects"]
-=======
-    assert f"{TESTENV_URL}/multisample_1" in response.json()['drsobjects']
-    assert f"{TESTENV_URL}/multisample_2" not in response.json()['drsobjects']
+    assert f"{TESTENV_URL}/multisample_1" in response.json()["drsobjects"]
+    assert f"{TESTENV_URL}/multisample_2" not in response.json()["drsobjects"]
 
     # Delete dataset SYNTHETIC-2
-    response = requests.delete(f"{ENV['CANDIG_URL']}/genomics/ga4gh/drs/v1/datasets/SYNTHETIC-2", headers=headers)
+    response = requests.delete(
+        f"{ENV['CANDIG_URL']}/genomics/ga4gh/drs/v1/datasets/SYNTHETIC-2",
+        headers=headers,
+    )
 
     # Add NA20787 and multisample_2 to dataset SYNTHETIC-2, which is only authorized for user2:
     payload = {
         "id": "SYNTHETIC-2",
-        "drsobjects": [
-            f"{TESTENV_URL}/NA20787",
-            f"{TESTENV_URL}/multisample_2"
-        ]
-    }
-
-    response = requests.post(f"{ENV['CANDIG_URL']}/genomics/ga4gh/drs/v1/datasets", headers=headers, json=payload)
-    response = requests.get(f"{ENV['CANDIG_URL']}/genomics/ga4gh/drs/v1/datasets/SYNTHETIC-2", headers=headers)
-    print(response.json())
-    assert f"{TESTENV_URL}/multisample_2" in response.json()['drsobjects']
-    assert f"{TESTENV_URL}/multisample_1" not in response.json()['drsobjects']
-
->>>>>>> ac674e0a
+        "drsobjects": [f"{TESTENV_URL}/NA20787", f"{TESTENV_URL}/multisample_2"],
+    }
+
+    response = requests.post(
+        f"{ENV['CANDIG_URL']}/genomics/ga4gh/drs/v1/datasets",
+        headers=headers,
+        json=payload,
+    )
+    response = requests.get(
+        f"{ENV['CANDIG_URL']}/genomics/ga4gh/drs/v1/datasets/SYNTHETIC-2",
+        headers=headers,
+    )
+    print(response.json())
+    assert f"{TESTENV_URL}/multisample_2" in response.json()["drsobjects"]
+    assert f"{TESTENV_URL}/multisample_1" not in response.json()["drsobjects"]
 
 
 ## Can we access the data when authorized to do so?
@@ -439,18 +437,24 @@
     response = requests.get(test_loc)
     first_sample = response.json().pop(0)
 
-    site_admin_token = get_token(username=ENV['CANDIG_SITE_ADMIN_USER'], password=ENV['CANDIG_SITE_ADMIN_PASSWORD'])
-    headers = {
-        'Authorization': f"Bearer {site_admin_token}",
-        'Content-Type': 'application/json; charset=utf-8'
-    }
-
-    response = requests.get(f"{ENV['CANDIG_URL']}/genomics/ga4gh/drs/v1/datasets/{first_sample['program_id']}", headers=headers)
+    site_admin_token = get_token(
+        username=ENV["CANDIG_SITE_ADMIN_USER"],
+        password=ENV["CANDIG_SITE_ADMIN_PASSWORD"],
+    )
+    headers = {
+        "Authorization": f"Bearer {site_admin_token}",
+        "Content-Type": "application/json; charset=utf-8",
+    }
+
+    response = requests.get(
+        f"{ENV['CANDIG_URL']}/genomics/ga4gh/drs/v1/datasets/{first_sample['program_id']}",
+        headers=headers,
+    )
 
     assert response.status_code == 200
 
-    assert len(response.json()['drsobjects']) > 0
-    drs_obj = response.json()['drsobjects'].pop(0)
+    assert len(response.json()["drsobjects"]) > 0
+    drs_obj = response.json()["drsobjects"].pop(0)
     drs_obj_match = re.match(r"^(.+)\/(.+?)$", drs_obj)
     if drs_obj_match is not None:
         host = drs_obj_match.group(1)
@@ -458,15 +462,9 @@
 
         # assign the first member of this dataset to the sample
         sample_drs_obj = {
-            "id": first_sample['submitter_sample_id'],
-            "contents": [{
-                    "drs_uri": [
-                        drs_obj
-                    ],
-                    "name": drs_obj_name,
-                    "id": "genomic"
-                }],
-            "version": "v1"
+            "id": first_sample["submitter_sample_id"],
+            "contents": [{"drs_uri": [drs_obj], "name": drs_obj_name, "id": "genomic"}],
+            "version": "v1",
         }
 
         url = f"{ENV['CANDIG_URL']}/genomics/ga4gh/drs/v1/objects"
