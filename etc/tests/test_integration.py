--- conflicted
+++ resolved
@@ -916,11 +916,7 @@
         f"{ENV['CANDIG_ENV']['KATSU_INGEST_URL']}/v2/discovery/programs/"
     ).json()
     query_response = requests.get(
-<<<<<<< HEAD
-        f"{ENV['CANDIG_ENV']['CANDIG_DOMAIN']}:{ENV['CANDIG_ENV']['QUERY_PORT']}/discovery/programs"
-=======
         f"{ENV['CANDIG_ENV']['QUERY_INTERNAL_URL']}/discovery/programs"
->>>>>>> d529c63c
     ).json()
 
     # Ensure that each category in metadata corresponds to something in the site
