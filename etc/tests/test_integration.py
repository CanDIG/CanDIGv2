import json
import os
import re
import sys
import uuid
from http import HTTPStatus
from pathlib import Path

import pytest
import requests
from dotenv import dotenv_values

REPO_DIR = os.path.abspath(f"{os.path.dirname(os.path.realpath(__file__))}/../..")
sys.path.insert(0, os.path.abspath(f"{REPO_DIR}"))

from settings import get_env

ENV = get_env()


## Keycloak tests:


## Does Keycloak respond?
def test_keycloak():
    response = requests.get(
        f"{ENV['KEYCLOAK_PUBLIC_URL']}/auth/realms/candig/.well-known/openid-configuration"
    )
    assert response.status_code == 200
    assert "grant_types_supported" in response.json()


## Can we get an access token for a user?
def get_token(username=None, password=None):
    payload = {
        "client_id": ENV["CANDIG_CLIENT_ID"],
        "client_secret": ENV["CANDIG_CLIENT_SECRET"],
        "grant_type": "password",
        "username": username,
        "password": password,
        "scope": "openid",
    }
    response = requests.post(
        f"{ENV['KEYCLOAK_PUBLIC_URL']}/auth/realms/candig/protocol/openid-connect/token",
        data=payload,
    )
    if response.status_code == 200:
        return response.json()["access_token"]


def test_get_token():
    assert get_token(
        username=ENV["CANDIG_SITE_ADMIN_USER"],
        password=ENV["CANDIG_SITE_ADMIN_PASSWORD"],
    )


## Tyk test: can we get a response from Tyk for all of our services?
def test_tyk():
    headers = {
        "Authorization": f"Bearer {get_token(username=ENV['CANDIG_SITE_ADMIN_USER'], password=ENV['CANDIG_SITE_ADMIN_PASSWORD'])}"
    }
    endpoints = [f"{ENV['CANDIG_ENV']['TYK_HTSGET_API_LISTEN_PATH']}/ga4gh/drs/v1/service-info",
        f"{ENV['CANDIG_ENV']['TYK_KATSU_API_LISTEN_PATH']}/v2/version_check",
        f"{ENV['CANDIG_ENV']['TYK_FEDERATION_API_LISTEN_PATH']}/v1/service-info",
        f"{ENV['CANDIG_ENV']['TYK_OPA_API_LISTEN_PATH']}/v1/data/paths"]
    responses = []
    for endpoint in endpoints:
        response = requests.get(
            f"{ENV['CANDIG_URL']}/{endpoint}",
            headers=headers,
            timeout=10
        )
        responses.append(response.status_code)
        print(f"{endpoint}: {response.status_code == 200}")
    assert all(response == 200 for response in responses)


## Opa tests:


## Can we get the correct dataset response for each user?
def user_datasets():
    return [
        ("CANDIG_SITE_ADMIN", "SYNTHETIC-2"),
        ("CANDIG_NOT_ADMIN", "SYNTHETIC-1"),
    ]


@pytest.mark.parametrize("user, dataset", user_datasets())
def test_opa_datasets(user, dataset):
    username = ENV[f"{user}_USER"]
    password = ENV[f"{user}_PASSWORD"]
    payload = {"input": {"body": {"path": "/v2/discovery/", "method": "GET"}}}

    headers = {
        "Content-Type": "application/json",
        "Accept": "application/json",
        "X-Opa": ENV["OPA_SECRET"],
    }

    payload["input"]["token"] = get_token(username=username, password=password)
    response = requests.post(
        f"{ENV['CANDIG_ENV']['OPA_URL']}/v1/data/permissions/datasets",
        json=payload,
        headers=headers,
    )
    assert dataset in response.json()["result"]


## Is the user a site admin?
def user_admin():
    return [
        ("CANDIG_SITE_ADMIN", True),
        ("CANDIG_NOT_ADMIN", False),
    ]


@pytest.mark.parametrize("user, is_admin", user_admin())
def test_site_admin(user, is_admin):
    payload = {"input": {}}

    headers = {
        "Content-Type": "application/json",
        "Accept": "application/json",
        "X-Opa": ENV["OPA_SECRET"],
    }

    username = ENV[f"{user}_USER"]
    password = ENV[f"{user}_PASSWORD"]
    payload["input"]["token"] = get_token(username=username, password=password)
    response = requests.post(
        f"{ENV['CANDIG_ENV']['OPA_URL']}/v1/data/idp/site_admin",
        json=payload,
        headers=headers,
    )
    print(response.json())
    assert ("result" in response.json()) == is_admin


## Vault tests: can we add an aws access key and retrieve it, using both the site_admin user and the VAULT_S3_TOKEN?
def test_vault():
    site_admin_token = get_token(
        username=ENV["CANDIG_SITE_ADMIN_USER"],
        password=ENV["CANDIG_SITE_ADMIN_PASSWORD"],
    )
    headers = {
        "Authorization": f"Bearer {site_admin_token}",
        "Content-Type": "application/json; charset=utf-8",
    }

    # log in site_admin
    payload = {"jwt": site_admin_token, "role": "site_admin"}
    response = requests.post(
        f"{ENV['CANDIG_URL']}/vault/v1/auth/jwt/login", json=payload, headers=headers
    )
    assert "auth" in response.json()
    client_token = response.json()["auth"]["client_token"]

    headers["X-Vault-Token"] = client_token
    # delete the test secret, if it exists:
    response = requests.delete(
        f"{ENV['CANDIG_URL']}/vault/v1/aws/test-test", headers=headers
    )
    print(response)
    assert response.status_code == 204

    # confirm that the test secret does not yet exist:
    response = requests.get(
        f"{ENV['CANDIG_URL']}/vault/v1/aws/test-test", headers=headers
    )
    print(response.json())
    assert response.status_code == 404

    # confirm that this works with the CANDIG_S3_TOKEN too:
    headers["X-Vault-Token"] = ENV["VAULT_S3_TOKEN"]
    response = requests.get(
        f"{ENV['CANDIG_URL']}/vault/v1/aws/test-test", headers=headers
    )
    print(response.json())
    assert response.status_code == 404

    # set a secret
    payload = {"url": "test.com", "secret": "test", "access": "testtest"}
    response = requests.post(
        f"{ENV['CANDIG_URL']}/vault/v1/aws/test-test", headers=headers, json=payload
    )
    response = requests.get(
        f"{ENV['CANDIG_URL']}/vault/v1/aws/test-test", headers=headers
    )

    print(response.json())
    assert response.json()["data"]["url"] == payload["url"]


## Htsget tests:


## Run the main htsget test suite
def test_htsget():
    old_val = os.environ.get("TESTENV_URL")
    os.environ[
        "TESTENV_URL"
    ] = f"http://{ENV['CANDIG_ENV']['CANDIG_DOMAIN']}:{ENV['CANDIG_ENV']['HTSGET_PORT']}"
    retcode = pytest.main(["-x", "lib/htsget/htsget_app/tests/test_htsget_server.py"])
    if old_val is not None:
        os.environ["TESTENV_URL"] = old_val
    print(retcode)
    assert retcode == pytest.ExitCode.OK


## Can we add samples to Opa-controlled dataset?
def test_htsget_add_sample_to_dataset():
    site_admin_token = get_token(
        username=ENV["CANDIG_SITE_ADMIN_USER"],
        password=ENV["CANDIG_SITE_ADMIN_PASSWORD"],
    )
    headers = {
        "Authorization": f"Bearer {site_admin_token}",
        "Content-Type": "application/json; charset=utf-8",
    }

    TESTENV_URL = (
        ENV["CANDIG_ENV"]["HTSGET_PUBLIC_URL"]
        .replace("http://", "drs://")
        .replace("https://", "drs://")
    )
    # Delete dataset SYNTHETIC-1
    response = requests.delete(
        f"{ENV['CANDIG_URL']}/genomics/ga4gh/drs/v1/datasets/SYNTHETIC-1",
        headers=headers,
    )

    # Add NA18537 and multisample_1 to dataset SYNTHETIC-1, which is only authorized for user1:
    payload = {
        "id": "SYNTHETIC-1",
        "drsobjects": [f"{TESTENV_URL}/NA18537", f"{TESTENV_URL}/multisample_1"],
    }

    response = requests.post(
        f"{ENV['CANDIG_URL']}/genomics/ga4gh/drs/v1/datasets",
        headers=headers,
        json=payload,
    )
    response = requests.get(
        f"{ENV['CANDIG_URL']}/genomics/ga4gh/drs/v1/datasets/SYNTHETIC-1",
        headers=headers,
    )
    print(response.json())
    assert f"{TESTENV_URL}/multisample_1" in response.json()["drsobjects"]
    assert f"{TESTENV_URL}/multisample_2" not in response.json()["drsobjects"]

    # Delete dataset SYNTHETIC-2
    response = requests.delete(
        f"{ENV['CANDIG_URL']}/genomics/ga4gh/drs/v1/datasets/SYNTHETIC-2",
        headers=headers,
    )

    # Add NA20787 and multisample_2 to dataset SYNTHETIC-2, which is only authorized for user2:
    payload = {
        "id": "SYNTHETIC-2",
        "drsobjects": [f"{TESTENV_URL}/NA20787", f"{TESTENV_URL}/multisample_2"],
    }

    response = requests.post(
        f"{ENV['CANDIG_URL']}/genomics/ga4gh/drs/v1/datasets",
        headers=headers,
        json=payload,
    )
    response = requests.get(
        f"{ENV['CANDIG_URL']}/genomics/ga4gh/drs/v1/datasets/SYNTHETIC-2",
        headers=headers,
    )
    print(response.json())
    assert f"{TESTENV_URL}/multisample_2" in response.json()["drsobjects"]
    assert f"{TESTENV_URL}/multisample_1" not in response.json()["drsobjects"]


## Can we access the data when authorized to do so?
def user_access():
    return [
        (
            "CANDIG_SITE_ADMIN",
            "NA18537",
            True,
        ),  # site admin can access all data, even if not specified by dataset
        (
            "CANDIG_NOT_ADMIN",
            "NA18537",
            True,
        ),  # user1 can access NA18537 as part of SYNTHETIC-1
        ("CANDIG_NOT_ADMIN", "NA20787", False),  # user1 cannot access NA20787
    ]


@pytest.mark.parametrize("user, obj, access", user_access())
def test_htsget_access_data(user, obj, access):
    username = ENV[f"{user}_USER"]
    password = ENV[f"{user}_PASSWORD"]
    headers = {
        "Authorization": f"Bearer {get_token(username=username, password=password)}",
        "Content-Type": "application/json; charset=utf-8",
    }
    params = {"class": "header"}
    response = requests.get(
        f"{ENV['CANDIG_URL']}/genomics/htsget/v1/variants/data/{obj}",
        headers=headers,
        params=params,
    )
    print(f"{ENV['CANDIG_URL']}/genomics/htsget/v1/v1/variants/data/{obj}")
    assert (response.status_code == 200) == access


## Does Beacon return the correct level of authorized results?
def beacon_access():
    return [
        (
            "CANDIG_SITE_ADMIN",
            "NC_000021.8:g.5030847T>A",
            ["multisample_1", "multisample_2"],
            ["test"],
        ),  # site admin can access all data, even if not specified by dataset
        (
            "CANDIG_NOT_ADMIN",
            "NC_000021.8:g.5030847T>A",
            ["multisample_1"],
            ["multisample_2", "test"],
        ),  # user1 can access NA18537 as part of SYNTHETIC-1
        (
            "CANDIG_NOT_ADMIN",
            "NC_000001.11:g.16565782G>A",
            [],
            ["multisample_1", "multisample_2", "test"],
        ),  # user1 cannot access test
    ]


@pytest.mark.parametrize("user, search, can_access, cannot_access", beacon_access())
def test_beacon(user, search, can_access, cannot_access):
    username = ENV[f"{user}_USER"]
    password = ENV[f"{user}_PASSWORD"]
    headers = {
        "Authorization": f"Bearer {get_token(username=username, password=password)}",
        "Content-Type": "application/json; charset=utf-8",
    }
    params = {"allele": search}
    response = requests.get(
        f"{ENV['CANDIG_URL']}/genomics/beacon/v2/g_variants",
        headers=headers,
        params=params,
    )
    for c in can_access:
        assert c in str(response.json())
    for c in cannot_access:
        assert c not in str(response.json())
    print(response.json())


# ===========================|| KATSU ||====================================== #
def get_headers(is_admin=False):
    if is_admin:
        user = ENV.get("CANDIG_SITE_ADMIN_USER")
        password = ENV.get("CANDIG_SITE_ADMIN_PASSWORD")
        user_type = "site admin"
    else:
        user = ENV.get("CANDIG_NOT_ADMIN_USER")
        password = ENV.get("CANDIG_NOT_ADMIN_PASSWORD")
        user_type = "user"

    if not user or not password:
        pytest.skip(f"{user_type.capitalize()} credentials not provided")

    token = get_token(username=user, password=password)

    if not token:
        pytest.fail(f"Failed to authenticate {user_type}")

    headers = {
        "Authorization": f"Bearer {token}",
        "Content-Type": "application/json; charset=utf-8",
    }
<<<<<<< HEAD

    return headers


def test_katsu_online():
    """
    Verify that Katsu is online and responding as expected.

    Testing Strategy:
    - Send a GET request to health check endpoint with authentication headers.

    Expected result:
    - HTTP 200 OK status
    """
    response = requests.get(
        f"{ENV['CANDIG_URL']}/katsu/v2/version_check", headers=get_headers()
=======
    response = requests.post(
        f"{ENV['CANDIG_URL']}/katsu/v2/ingest/programs/",
        headers=headers,
        json=response.json(),
>>>>>>> 34f1e14c
    )
    assert (
        response.status_code == HTTPStatus.OK
    ), f"Expected status code {HTTPStatus.OK}, but got {response.status_code}."
    f" Response content: {response.content}"


def test_datasets_should_not_exist(datasets):
    """
    Retrieve a list of dataset names from discovery donor.
    If any of the dataset names is found, the assertion will fail.
    """
    response = requests.get(
        f"{ENV['CANDIG_URL']}/katsu/v2/discovery/donors/", headers=get_headers()
    )
    data = response.json()
    dataset_names = list(data["discovery_donor"].keys())

    assert all(
        dataset_name not in dataset_names for dataset_name in datasets
    ), f"Expected none of {datasets} to exist, but at least one was found."


def ingest_data(endpoint, data, is_admin=False):
    headers = get_headers(is_admin)
    response = requests.post(
<<<<<<< HEAD
        f"{ENV['CANDIG_URL']}/katsu/v2/ingest/{endpoint}",
=======
        f"{ENV['CANDIG_URL']}/katsu/v2/ingest/donors/",
>>>>>>> 34f1e14c
        headers=headers,
        json=data,
    )
    return response


def assert_ingest_response_status(response, expected_status, endpoint):
    assert response.status_code == expected_status, (
        f"INGEST_{endpoint.upper()} Expected status code {expected_status}, but got {response.status_code}."
        f" Response content: {response.content}"
    )


def perform_ingest_and_assert_status(endpoint, data, is_admin=False):
    response = ingest_data(endpoint, data, is_admin)
    expected_status = HTTPStatus.CREATED if is_admin else HTTPStatus.FORBIDDEN
    assert_ingest_response_status(response, expected_status, endpoint)


def clean_up_program(test_id):
    delete_response = requests.delete(
        f"{ENV['CANDIG_URL']}/katsu/v2/authorized/programs/{test_id}/",
        headers=get_headers(is_admin=True),
    )
    assert (
        delete_response.status_code == HTTPStatus.NO_CONTENT
    ), f"CLEAN_UP_PROGRAM Expected status code {HTTPStatus.NO_CONTENT}, but got {delete_response.status_code}."
    f" Response content: {delete_response.content}"


def check_program_ingest(test_id, is_admin=False):
    endpoint = "programs"
    data = [{"program_id": test_id}]
    perform_ingest_and_assert_status(endpoint, data, is_admin)


def check_donor_ingest(test_id, is_admin=False):
    endpoint = "donors"
    data = [
        {
            "submitter_donor_id": test_id,
            "program_id": test_id,
        },
    ]
    perform_ingest_and_assert_status(endpoint, data, is_admin)


def check_diagnosis_ingest(test_id, is_admin=False):
    endpoint = "primary_diagnoses"
    data = [
        {
            "submitter_donor_id": test_id,
            "program_id": test_id,
            "submitter_primary_diagnosis_id": test_id,
        },
    ]
    perform_ingest_and_assert_status(endpoint, data, is_admin)


def check_specimen_ingest(test_id, is_admin=False):
    endpoint = "specimens"
    data = [
        {
            "submitter_donor_id": test_id,
            "program_id": test_id,
            "submitter_primary_diagnosis_id": test_id,
            "submitter_specimen_id": test_id,
        },
    ]
    perform_ingest_and_assert_status(endpoint, data, is_admin)


def check_sample_ingest(test_id, is_admin=False):
    endpoint = "sample_registrations"
    data = [
        {
            "submitter_donor_id": test_id,
            "program_id": test_id,
            "submitter_specimen_id": test_id,
            "submitter_sample_id": test_id,
        },
    ]
    perform_ingest_and_assert_status(endpoint, data, is_admin)


def check_treatment_ingest(test_id, is_admin=False):
    endpoint = "treatments"
    data = [
        {
            "submitter_donor_id": test_id,
            "program_id": test_id,
            "submitter_primary_diagnosis_id": test_id,
            "submitter_treatment_id": test_id,
        },
    ]
    perform_ingest_and_assert_status(endpoint, data, is_admin)


def check_chemotherapy_ingest(test_id, is_admin=False):
    endpoint = "chemotherapies"
    data = [
        {
            "submitter_donor_id": test_id,
            "program_id": test_id,
            "submitter_treatment_id": test_id,
        },
    ]
    perform_ingest_and_assert_status(endpoint, data, is_admin)


def check_radiation_ingest(test_id, is_admin=False):
    endpoint = "radiations"
    data = [
        {
            "submitter_donor_id": test_id,
            "program_id": test_id,
            "submitter_treatment_id": test_id,
        },
    ]
    perform_ingest_and_assert_status(endpoint, data, is_admin)


def check_hormonetherapy_ingest(test_id, is_admin=False):
    endpoint = "hormone_therapies"
    data = [
        {
            "submitter_donor_id": test_id,
            "program_id": test_id,
            "submitter_treatment_id": test_id,
        },
    ]
    perform_ingest_and_assert_status(endpoint, data, is_admin)


def check_immunotherapy_ingest(test_id, is_admin=False):
    endpoint = "immunotherapies"
    data = [
        {
            "submitter_donor_id": test_id,
            "program_id": test_id,
            "submitter_treatment_id": test_id,
        },
    ]
    perform_ingest_and_assert_status(endpoint, data, is_admin)


def check_surgery_ingest(test_id, is_admin=False):
    endpoint = "surgeries"
    data = [
        {
            "submitter_donor_id": test_id,
            "program_id": test_id,
            "submitter_treatment_id": test_id,
            "margin_types_involved": [],
            "margin_types_not_involved": [],
            "margin_types_not_assessed": [],
        },
    ]
    perform_ingest_and_assert_status(endpoint, data, is_admin)


def check_follow_up_ingest(test_id, is_admin=False):
    endpoint = "follow_ups"
    data = [
        {
            "submitter_donor_id": test_id,
            "program_id": test_id,
            "submitter_primary_diagnosis_id": test_id,
            "submitter_treatment_id": test_id,
            "submitter_follow_up_id": test_id,
        },
    ]
    perform_ingest_and_assert_status(endpoint, data, is_admin)


def check_biomarker_ingest(test_id, is_admin=False):
    endpoint = "biomarkers"
    data = [
        {
            "submitter_donor_id": test_id,
            "program_id": test_id,
        },
    ]
    perform_ingest_and_assert_status(endpoint, data, is_admin)


def check_comorbidity_ingest(test_id, is_admin=False):
    endpoint = "comorbidities"
    data = [
        {
            "submitter_donor_id": test_id,
            "program_id": test_id,
        },
    ]
    perform_ingest_and_assert_status(endpoint, data, is_admin)


def check_exposure_ingest(test_id, is_admin=False):
    endpoint = "exposures"
    data = [
        {
            "submitter_donor_id": test_id,
            "program_id": test_id,
        },
    ]
    perform_ingest_and_assert_status(endpoint, data, is_admin)


def test_authorized_ingests():
    """
    Call authorized ingests (admin) for various objects in subsequent order.
    Expected 201 with valid data.
    If any of ingests fail, the following ingests will not run.
    Clean up after the test is completed or if any exception occurs.
    """
    # to simplify the test data, only 1 unique id is needed
    test_id = "TEST-" + str(uuid.uuid4())
    try:
        check_program_ingest(test_id, is_admin=True)
        check_donor_ingest(test_id, is_admin=True)
        check_diagnosis_ingest(test_id, is_admin=True)
        check_specimen_ingest(test_id, is_admin=True)
        check_sample_ingest(test_id, is_admin=True)
        check_treatment_ingest(test_id, is_admin=True)
        check_chemotherapy_ingest(test_id, is_admin=True)
        check_hormonetherapy_ingest(test_id, is_admin=True)
        check_radiation_ingest(test_id, is_admin=True)
        check_immunotherapy_ingest(test_id, is_admin=True)
        check_surgery_ingest(test_id, is_admin=True)
        check_follow_up_ingest(test_id, is_admin=True)
        check_biomarker_ingest(test_id, is_admin=True)
        check_comorbidity_ingest(test_id, is_admin=True)
        check_exposure_ingest(test_id, is_admin=True)

    finally:
        clean_up_program(test_id)


def test_unauthorized_ingests():
    """
    Call unauthorized ingests (non-admin) for various objects in subsequent order.
    Expected 403 even with valid data.
    Attempt to clean up after in case ingests go through but expected None
    """
    # to simplify the test data, only 1 unique id is needed
    test_id = "TEST-" + str(uuid.uuid4())
    try:
        check_program_ingest(test_id, is_admin=False)
        check_donor_ingest(test_id, is_admin=False)
        check_diagnosis_ingest(test_id, is_admin=False)
        check_specimen_ingest(test_id, is_admin=False)
        check_sample_ingest(test_id, is_admin=False)
        check_treatment_ingest(test_id, is_admin=False)
        check_chemotherapy_ingest(test_id, is_admin=False)
        check_hormonetherapy_ingest(test_id, is_admin=False)
        check_radiation_ingest(test_id, is_admin=False)
        check_immunotherapy_ingest(test_id, is_admin=False)
        check_surgery_ingest(test_id, is_admin=False)
        check_follow_up_ingest(test_id, is_admin=False)
        check_biomarker_ingest(test_id, is_admin=False)
        check_comorbidity_ingest(test_id, is_admin=False)
        check_exposure_ingest(test_id, is_admin=False)
    finally:
        delete_response = requests.delete(
            f"{ENV['CANDIG_URL']}/katsu/v2/authorized/programs/{test_id}/",
            headers=get_headers(True),
        )
        assert (
            delete_response.status_code == HTTPStatus.NOT_FOUND
        ), f"CLEAN_UP_PROGRAM Expected status code {HTTPStatus.NOT_FOUND}, but got {delete_response.status_code}."
    f" Response content: {delete_response.content}"


def user_auth_datasets():
    """
    Define user authorization datasets for testing.

    Each dataset is a tuple containing three elements:
    - A user role (CANDIG_SITE_ADMIN or CANDIG_NOT_ADMIN)
    - A dataset name that the user should have access to
    - A dataset name that the user should not have access to

    NOTE: this datasets depend on OPA defined user access.
    If the tests fails, check with OPA first

    """
    return [
        ("CANDIG_SITE_ADMIN", "SYNTHETIC-2", "SYNTHETIC-1"),
        ("CANDIG_NOT_ADMIN", "SYNTHETIC-1", "SYNTHETIC-2"),
    ]


def check_datasets_access(is_admin, authorized_datasets, unauthorized_datasets):
    response = requests.get(
        f"{ENV['CANDIG_URL']}/katsu/v2/authorized/programs/",
        headers=get_headers(is_admin=is_admin),
    )
    programs = list(map(lambda x: x["program_id"], response.json()["results"]))

    # Assert that all authorized datasets are present in programs
    assert all(
        program in programs for program in authorized_datasets
    ), "Authorized datasets missing."

    # Assert that no unauthorized datasets are present in programs
    assert all(
        program not in programs for program in unauthorized_datasets
    ), "Unauthorized datasets present."


def test_katsu_users_data_access():
    """
    Verifies that a user with a specific role has access to authorized datasets
    and does not have access to unauthorized datasets accordingly.
    """
    # NOTE: this values are predefined in OPA
    # if the test fails, check with OPA first
    synthetic_data = ["SYNTHETIC-1", "SYNTHETIC-2"]
    authorized_datasets_admin = ["SYNTHETIC-2"]
    unauthorized_datasets_admin = ["SYNTHETIC-1"]
    authorized_datasets_non_admin = ["SYNTHETIC-1"]
    unauthorized_datasets_non_admin = ["SYNTHETIC-2"]

    # Check if datasets already exist or not
    # If found, skip the test since it could lead to unexpected results
    test_datasets_should_not_exist(synthetic_data)

    try:
        # create synthetic datasets that matches OPA access
        endpoint = "programs"
        program_data = [{"program_id": dataset_id} for dataset_id in synthetic_data]
        response = ingest_data(endpoint, program_data, is_admin=True)
        assert response.status_code == HTTPStatus.CREATED, "Failed to create programs."

        # Assert access for admin user
        check_datasets_access(
            is_admin=True,
            authorized_datasets=authorized_datasets_admin,
            unauthorized_datasets=unauthorized_datasets_admin,
        )

<<<<<<< HEAD
        # Assert access for non-admin user
        check_datasets_access(
            is_admin=False,
            authorized_datasets=authorized_datasets_non_admin,
            unauthorized_datasets=unauthorized_datasets_non_admin,
=======
    site_admin_token = get_token(
        username=ENV["CANDIG_SITE_ADMIN_USER"],
        password=ENV["CANDIG_SITE_ADMIN_PASSWORD"],
    )
    headers = {
        "Authorization": f"Bearer {site_admin_token}",
        "Content-Type": "application/json; charset=utf-8",
    }

    program_data = response.json()
    program_ids = [item["program_id"] for item in program_data]

    for program_id in program_ids:
        response = requests.delete(
            f"{ENV['CANDIG_URL']}/katsu/v2/authorized/programs/{program_id}/",
            headers=headers
>>>>>>> 34f1e14c
        )
    finally:
        for program_id in synthetic_data:
            clean_up_program(program_id)


## HTSGet + katsu:
def test_add_sample_to_genomic():
    test_loc = "https://raw.githubusercontent.com/CanDIG/katsu/develop/chord_metadata_service/mohpackets/data/small_dataset/synthetic_data/SampleRegistration.json"
    response = requests.get(test_loc)
    first_sample = response.json().pop(0)

    site_admin_token = get_token(
        username=ENV["CANDIG_SITE_ADMIN_USER"],
        password=ENV["CANDIG_SITE_ADMIN_PASSWORD"],
    )
    headers = {
        "Authorization": f"Bearer {site_admin_token}",
        "Content-Type": "application/json; charset=utf-8",
    }

    response = requests.get(
        f"{ENV['CANDIG_URL']}/genomics/ga4gh/drs/v1/datasets/{first_sample['program_id']}",
        headers=headers,
    )

    assert response.status_code == 200

    assert len(response.json()["drsobjects"]) > 0
    drs_obj = response.json()["drsobjects"].pop(0)
    drs_obj_match = re.match(r"^(.+)\/(.+?)$", drs_obj)
    if drs_obj_match is not None:
        host = drs_obj_match.group(1)
        drs_obj_name = drs_obj_match.group(2)

        # assign the first member of this dataset to the sample
        sample_drs_obj = {
            "id": first_sample["submitter_sample_id"],
            "contents": [{"drs_uri": [drs_obj], "name": drs_obj_name, "id": "genomic"}],
            "version": "v1",
        }

        url = f"{ENV['CANDIG_URL']}/genomics/ga4gh/drs/v1/objects"
        response = requests.request("POST", url, json=sample_drs_obj, headers=headers)
        print(response.text)
        assert response.status_code == 200


## Federation tests:


# Do we have at least one server present?
def test_server_count():
    token = get_token(
        username=ENV["CANDIG_NOT_ADMIN_USER"], password=ENV["CANDIG_NOT_ADMIN_PASSWORD"]
    )
    headers = {
        "Authorization": f"Bearer {token}",
        "Content-Type": "application/json; charset=utf-8",
    }
    response = requests.get(
        f"{ENV['CANDIG_URL']}/federation/v1/servers", headers=headers
    )
    print(response.json())
    assert len(response.json()) > 0


# Do we have at least one service present?
def test_services_count():
    token = get_token(
        username=ENV["CANDIG_NOT_ADMIN_USER"], password=ENV["CANDIG_NOT_ADMIN_PASSWORD"]
    )
    headers = {
        "Authorization": f"Bearer {token}",
        "Content-Type": "application/json; charset=utf-8",
    }
    response = requests.get(
        f"{ENV['CANDIG_URL']}/federation/v1/services", headers=headers
    )
    print(response.json())
    assert len(response.json()) > 0
    services = map(lambda x: x["id"], response.json())
    assert "htsget" in services


# Do federated and non-federated calls look correct?
def test_federation_call():
    body = {
        "service": "htsget",
        "method": "GET",
        "payload": {},
        "path": "beacon/v2/service-info",
    }

    token = get_token(
        username=ENV["CANDIG_SITE_ADMIN_USER"],
        password=ENV["CANDIG_SITE_ADMIN_PASSWORD"],
    )
    headers = {
        "Authorization": f"Bearer {token}",
        "content-type": "application/json",
        "federation": "false",
    }

    response = requests.post(
        f"{ENV['CANDIG_URL']}/federation/v1/fanout", headers=headers, json=body
    )
    print(response.json())
    assert "results" in response.json()

    headers["federation"] = "true"
    response = requests.post(
        f"{ENV['CANDIG_URL']}/federation/v1/fanout", headers=headers, json=body
    )
    print(response.json())
    assert "list" in str(type(response.json()))
    assert "results" in response.json()[0]


# Add a server, then test to see if federated calls now include that server in the results
def test_add_server():
    token = get_token(
        username=ENV["CANDIG_SITE_ADMIN_USER"],
        password=ENV["CANDIG_SITE_ADMIN_PASSWORD"],
    )
    headers = {
        "Authorization": f"Bearer {token}",
        "Content-Type": "application/json; charset=utf-8",
    }

    response = requests.get(
        f"{ENV['CANDIG_URL']}/federation/v1/servers", headers=headers
    )

    body = {
        "server": response.json()[0],
        "authentication": {"issuer": ENV["KEYCLOAK_REALM_URL"], "token": token},
    }
    body["server"]["id"] = "test"
    body["server"]["location"]["name"] = "test"
    response = requests.post(
        f"{ENV['CANDIG_URL']}/federation/v1/servers", headers=headers, json=body
    )
    assert response.status_code in [201, 204]

    headers["federation"] = "true"
    body = {
        "service": "htsget",
        "method": "GET",
        "payload": {},
        "path": "beacon/v2/service-info",
    }
    response = requests.post(
        f"{ENV['CANDIG_URL']}/federation/v1/fanout", headers=headers, json=body
    )
    last_result = response.json().pop()
    print(last_result)
    assert last_result["location"]["name"] == "test"

    # delete the server
    response = requests.delete(
        f"{ENV['CANDIG_URL']}/federation/v1/servers/test", headers=headers
    )
    print(response.text)
    assert response.status_code == 200<|MERGE_RESOLUTION|>--- conflicted
+++ resolved
@@ -60,16 +60,16 @@
     headers = {
         "Authorization": f"Bearer {get_token(username=ENV['CANDIG_SITE_ADMIN_USER'], password=ENV['CANDIG_SITE_ADMIN_PASSWORD'])}"
     }
-    endpoints = [f"{ENV['CANDIG_ENV']['TYK_HTSGET_API_LISTEN_PATH']}/ga4gh/drs/v1/service-info",
+    endpoints = [
+        f"{ENV['CANDIG_ENV']['TYK_HTSGET_API_LISTEN_PATH']}/ga4gh/drs/v1/service-info",
         f"{ENV['CANDIG_ENV']['TYK_KATSU_API_LISTEN_PATH']}/v2/version_check",
         f"{ENV['CANDIG_ENV']['TYK_FEDERATION_API_LISTEN_PATH']}/v1/service-info",
-        f"{ENV['CANDIG_ENV']['TYK_OPA_API_LISTEN_PATH']}/v1/data/paths"]
+        f"{ENV['CANDIG_ENV']['TYK_OPA_API_LISTEN_PATH']}/v1/data/paths",
+    ]
     responses = []
     for endpoint in endpoints:
         response = requests.get(
-            f"{ENV['CANDIG_URL']}/{endpoint}",
-            headers=headers,
-            timeout=10
+            f"{ENV['CANDIG_URL']}/{endpoint}", headers=headers, timeout=10
         )
         responses.append(response.status_code)
         print(f"{endpoint}: {response.status_code == 200}")
@@ -379,7 +379,6 @@
         "Authorization": f"Bearer {token}",
         "Content-Type": "application/json; charset=utf-8",
     }
-<<<<<<< HEAD
 
     return headers
 
@@ -396,12 +395,6 @@
     """
     response = requests.get(
         f"{ENV['CANDIG_URL']}/katsu/v2/version_check", headers=get_headers()
-=======
-    response = requests.post(
-        f"{ENV['CANDIG_URL']}/katsu/v2/ingest/programs/",
-        headers=headers,
-        json=response.json(),
->>>>>>> 34f1e14c
     )
     assert (
         response.status_code == HTTPStatus.OK
@@ -428,11 +421,7 @@
 def ingest_data(endpoint, data, is_admin=False):
     headers = get_headers(is_admin)
     response = requests.post(
-<<<<<<< HEAD
         f"{ENV['CANDIG_URL']}/katsu/v2/ingest/{endpoint}",
-=======
-        f"{ENV['CANDIG_URL']}/katsu/v2/ingest/donors/",
->>>>>>> 34f1e14c
         headers=headers,
         json=data,
     )
@@ -774,30 +763,11 @@
             unauthorized_datasets=unauthorized_datasets_admin,
         )
 
-<<<<<<< HEAD
         # Assert access for non-admin user
         check_datasets_access(
             is_admin=False,
             authorized_datasets=authorized_datasets_non_admin,
             unauthorized_datasets=unauthorized_datasets_non_admin,
-=======
-    site_admin_token = get_token(
-        username=ENV["CANDIG_SITE_ADMIN_USER"],
-        password=ENV["CANDIG_SITE_ADMIN_PASSWORD"],
-    )
-    headers = {
-        "Authorization": f"Bearer {site_admin_token}",
-        "Content-Type": "application/json; charset=utf-8",
-    }
-
-    program_data = response.json()
-    program_ids = [item["program_id"] for item in program_data]
-
-    for program_id in program_ids:
-        response = requests.delete(
-            f"{ENV['CANDIG_URL']}/katsu/v2/authorized/programs/{program_id}/",
-            headers=headers
->>>>>>> 34f1e14c
         )
     finally:
         for program_id in synthetic_data:
