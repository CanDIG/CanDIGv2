--- conflicted
+++ resolved
@@ -58,15 +58,10 @@
     headers = {
         "Authorization": f"Bearer {get_token(username=ENV['CANDIG_SITE_ADMIN_USER'], password=ENV['CANDIG_SITE_ADMIN_PASSWORD'])}"
     }
-<<<<<<< HEAD
-    response = requests.get(f"{ENV['CANDIG_URL']}/{ENV['CANDIG_ENV']['TYK_HTSGET_API_LISTEN_PATH']}/ga4gh/drs/v1/service-info", headers=headers)
-    print(response.text)
-=======
     response = requests.get(
         f"{ENV['CANDIG_URL']}/{ENV['CANDIG_ENV']['TYK_HTSGET_API_LISTEN_PATH']}/ga4gh/drs/v1/service-info",
         headers=headers,
     )
->>>>>>> 3eae741c
     assert response.status_code == 200
 
 
@@ -93,12 +88,6 @@
         "X-Opa": ENV["OPA_SECRET"],
     }
 
-<<<<<<< HEAD
-    payload['input']['token'] = get_token(username=username, password=password)
-    response = requests.post(f"{ENV['CANDIG_ENV']['OPA_URL']}/v1/data/permissions/datasets", json=payload, headers=headers)
-    print(response.text)
-    assert dataset in response.json()['result']
-=======
     payload["input"]["token"] = get_token(username=username, password=password)
     response = requests.post(
         f"{ENV['CANDIG_ENV']['OPA_URL']}/v1/data/permissions/datasets",
@@ -106,7 +95,6 @@
         headers=headers,
     )
     assert dataset in response.json()["result"]
->>>>>>> 3eae741c
 
 
 ## Is the user a site admin?
@@ -129,12 +117,6 @@
 
     username = ENV[f"{user}_USER"]
     password = ENV[f"{user}_PASSWORD"]
-<<<<<<< HEAD
-    payload['input']['token'] = get_token(username=username, password=password)
-    response = requests.post(f"{ENV['CANDIG_ENV']['OPA_URL']}/v1/data/idp/site_admin", json=payload, headers=headers)
-    print(response.text)
-    assert ('result' in response.json()) == is_admin
-=======
     payload["input"]["token"] = get_token(username=username, password=password)
     response = requests.post(
         f"{ENV['CANDIG_ENV']['OPA_URL']}/v1/data/idp/site_admin",
@@ -143,7 +125,6 @@
     )
     print(response.json())
     assert ("result" in response.json()) == is_admin
->>>>>>> 3eae741c
 
 
 ## Vault tests: can we add an aws access key and retrieve it, using both the site_admin user and the VAULT_S3_TOKEN?
@@ -167,21 +148,6 @@
 
     headers["X-Vault-Token"] = client_token
     # delete the test secret, if it exists:
-<<<<<<< HEAD
-    response = requests.delete(f"{ENV['CANDIG_URL']}/vault/v1/aws/test-test", headers=headers)
-    print(response.text)
-    assert response.status_code == 204
-
-    # confirm that the test secret does not yet exist:
-    response = requests.get(f"{ENV['CANDIG_URL']}/vault/v1/aws/test-test", headers=headers)
-    print(response.text)
-    assert response.status_code == 404
-
-    # confirm that this works with the CANDIG_S3_TOKEN too:
-    headers["X-Vault-Token"] = ENV['VAULT_S3_TOKEN']
-    response = requests.get(f"{ENV['CANDIG_URL']}/vault/v1/aws/test-test", headers=headers)
-    print(response.text)
-=======
     response = requests.delete(
         f"{ENV['CANDIG_URL']}/vault/v1/aws/test-test", headers=headers
     )
@@ -201,7 +167,6 @@
         f"{ENV['CANDIG_URL']}/vault/v1/aws/test-test", headers=headers
     )
     print(response.json())
->>>>>>> 3eae741c
     assert response.status_code == 404
 
     # set a secret
@@ -213,13 +178,8 @@
         f"{ENV['CANDIG_URL']}/vault/v1/aws/test-test", headers=headers
     )
 
-<<<<<<< HEAD
-    print(response.text)
-    assert response.json()['data']['url'] == payload['url']
-=======
     print(response.json())
     assert response.json()["data"]["url"] == payload["url"]
->>>>>>> 3eae741c
 
 
 ## Htsget tests:
@@ -266,13 +226,6 @@
         "drsobjects": [f"{TESTENV_URL}/NA18537", f"{TESTENV_URL}/multisample_1"],
     }
 
-<<<<<<< HEAD
-    response = requests.post(f"{ENV['CANDIG_URL']}/genomics/ga4gh/drs/v1/datasets", headers=headers, json=payload)
-    response = requests.get(f"{ENV['CANDIG_URL']}/genomics/ga4gh/drs/v1/datasets/SYNTHETIC-1", headers=headers)
-    print(response.text)
-    assert f"{TESTENV_URL}/multisample_1" in response.json()['drsobjects']
-    assert f"{TESTENV_URL}/multisample_2" not in response.json()['drsobjects']
-=======
     response = requests.post(
         f"{ENV['CANDIG_URL']}/genomics/ga4gh/drs/v1/datasets",
         headers=headers,
@@ -285,7 +238,6 @@
     print(response.json())
     assert f"{TESTENV_URL}/multisample_1" in response.json()["drsobjects"]
     assert f"{TESTENV_URL}/multisample_2" not in response.json()["drsobjects"]
->>>>>>> 3eae741c
 
     # Delete dataset SYNTHETIC-2
     response = requests.delete(
@@ -299,14 +251,6 @@
         "drsobjects": [f"{TESTENV_URL}/NA20787", f"{TESTENV_URL}/multisample_2"],
     }
 
-<<<<<<< HEAD
-    response = requests.post(f"{ENV['CANDIG_URL']}/genomics/ga4gh/drs/v1/datasets", headers=headers, json=payload)
-    response = requests.get(f"{ENV['CANDIG_URL']}/genomics/ga4gh/drs/v1/datasets/SYNTHETIC-2", headers=headers)
-    print(response.text)
-    assert f"{TESTENV_URL}/multisample_2" in response.json()['drsobjects']
-    assert f"{TESTENV_URL}/multisample_1" not in response.json()['drsobjects']
-
-=======
     response = requests.post(
         f"{ENV['CANDIG_URL']}/genomics/ga4gh/drs/v1/datasets",
         headers=headers,
@@ -319,7 +263,6 @@
     print(response.json())
     assert f"{TESTENV_URL}/multisample_2" in response.json()["drsobjects"]
     assert f"{TESTENV_URL}/multisample_1" not in response.json()["drsobjects"]
->>>>>>> 3eae741c
 
 
 ## Can we access the data when authorized to do so?
@@ -354,7 +297,6 @@
         params=params,
     )
     print(f"{ENV['CANDIG_URL']}/genomics/htsget/v1/v1/variants/data/{obj}")
-    print(response.text)
     assert (response.status_code == 200) == access
 
 
@@ -390,21 +332,17 @@
         "Authorization": f"Bearer {get_token(username=username, password=password)}",
         "Content-Type": "application/json; charset=utf-8",
     }
-<<<<<<< HEAD
-    response = requests.get(f"{ENV['CANDIG_URL']}/genomics/beacon/v2/g_variants", headers=headers, params=params)
-    print(response.text)
-=======
     params = {"allele": search}
     response = requests.get(
         f"{ENV['CANDIG_URL']}/genomics/beacon/v2/g_variants",
         headers=headers,
         params=params,
     )
->>>>>>> 3eae741c
     for c in can_access:
         assert c in str(response.json())
     for c in cannot_access:
         assert c not in str(response.json())
+    print(response.json())
 
 
 ## Katsu tests:
@@ -424,17 +362,12 @@
         "Authorization": f"Bearer {site_admin_token}",
         "Content-Type": "application/json; charset=utf-8",
     }
-<<<<<<< HEAD
-    response = requests.post(f"{ENV['CANDIG_URL']}/katsu/moh/v1/ingest/programs", headers=headers, json=response.json())
-    print(response.text)
-=======
     response = requests.post(
         f"{ENV['CANDIG_URL']}/katsu/v2/ingest/programs",
         headers=headers,
         json=response.json(),
     )
     print(response.json())
->>>>>>> 3eae741c
     if response.status_code >= 400:
         errors = response.json()["error during ingest_programs"]
         assert (
@@ -446,17 +379,12 @@
     test_loc = "https://raw.githubusercontent.com/CanDIG/katsu/develop/chord_metadata_service/mohpackets/data/small_dataset/synthetic_data/Donor.json"
     response = requests.get(test_loc)
     assert response.status_code == 200
-<<<<<<< HEAD
-    response = requests.post(f"{ENV['CANDIG_URL']}/katsu/moh/v1/ingest/donors", headers=headers, json=response.json())
-    print(response.text)
-=======
     response = requests.post(
         f"{ENV['CANDIG_URL']}/katsu/v2/ingest/donors",
         headers=headers,
         json=response.json(),
     )
     print(response.json())
->>>>>>> 3eae741c
     if response.status_code >= 400:
         errors = response.json()["error during ingest_donors"]
         assert (
@@ -496,13 +424,8 @@
         f"{ENV['CANDIG_URL']}/katsu/v2/authorized/donors/", headers=headers
     )
     assert len(response.json()) > 0
-<<<<<<< HEAD
-    print(response.text)
-    donors = list(map(lambda x: x['program_id'], response.json()['results']))
-=======
     print(response.json())
     donors = list(map(lambda x: x["program_id"], response.json()["results"]))
->>>>>>> 3eae741c
     print(donors)
     assert dataset in donors
     assert not_dataset not in donors
@@ -523,16 +446,11 @@
         "Content-Type": "application/json; charset=utf-8",
     }
 
-<<<<<<< HEAD
-    response = requests.get(f"{ENV['CANDIG_URL']}/genomics/ga4gh/drs/v1/datasets/{first_sample['program_id']}", headers=headers)
-    print(response.text)
-=======
     response = requests.get(
         f"{ENV['CANDIG_URL']}/genomics/ga4gh/drs/v1/datasets/{first_sample['program_id']}",
         headers=headers,
     )
 
->>>>>>> 3eae741c
     assert response.status_code == 200
 
     assert len(response.json()["drsobjects"]) > 0
@@ -567,15 +485,10 @@
         "Authorization": f"Bearer {token}",
         "Content-Type": "application/json; charset=utf-8",
     }
-<<<<<<< HEAD
-    response = requests.get(f"{ENV['CANDIG_URL']}/federation/v1/servers", headers=headers)
-    print(response.text)
-=======
     response = requests.get(
         f"{ENV['CANDIG_URL']}/federation/v1/servers", headers=headers
     )
     print(response.json())
->>>>>>> 3eae741c
     assert len(response.json()) > 0
 
 
@@ -588,15 +501,10 @@
         "Authorization": f"Bearer {token}",
         "Content-Type": "application/json; charset=utf-8",
     }
-<<<<<<< HEAD
-    response = requests.get(f"{ENV['CANDIG_URL']}/federation/v1/services", headers=headers)
-    print(response.text)
-=======
     response = requests.get(
         f"{ENV['CANDIG_URL']}/federation/v1/services", headers=headers
     )
     print(response.json())
->>>>>>> 3eae741c
     assert len(response.json()) > 0
     services = map(lambda x: x["id"], response.json())
     assert "htsget" in services
@@ -621,27 +529,17 @@
         "federation": "false",
     }
 
-<<<<<<< HEAD
-    response = requests.post(f"{ENV['CANDIG_URL']}/federation/v1/fanout", headers=headers, json=body)
-    print(response.text)
+    response = requests.post(
+        f"{ENV['CANDIG_URL']}/federation/v1/fanout", headers=headers, json=body
+    )
+    print(response.json())
     assert "results" in response.json()
 
-    headers['federation'] = "true"
-    response = requests.post(f"{ENV['CANDIG_URL']}/federation/v1/fanout", headers=headers, json=body)
-    print(response.text)
-=======
+    headers["federation"] = "true"
     response = requests.post(
         f"{ENV['CANDIG_URL']}/federation/v1/fanout", headers=headers, json=body
     )
     print(response.json())
-    assert "results" in response.json()
-
-    headers["federation"] = "true"
-    response = requests.post(
-        f"{ENV['CANDIG_URL']}/federation/v1/fanout", headers=headers, json=body
-    )
-    print(response.json())
->>>>>>> 3eae741c
     assert "list" in str(type(response.json()))
     assert "results" in response.json()[0]
 
@@ -665,18 +563,11 @@
         "server": response.json()[0],
         "authentication": {"issuer": ENV["KEYCLOAK_REALM_URL"], "token": token},
     }
-<<<<<<< HEAD
-    body['server']['id'] = 'test'
-    body['server']['location']['name'] = 'test'
-    response = requests.post(f"{ENV['CANDIG_URL']}/federation/v1/servers", headers=headers, json=body)
-    print(response.text)
-=======
     body["server"]["id"] = "test"
     body["server"]["location"]["name"] = "test"
     response = requests.post(
         f"{ENV['CANDIG_URL']}/federation/v1/servers", headers=headers, json=body
     )
->>>>>>> 3eae741c
     assert response.status_code in [201, 204]
 
     headers["federation"] = "true"
@@ -698,4 +589,4 @@
         f"{ENV['CANDIG_URL']}/federation/v1/servers/test", headers=headers
     )
     print(response.text)
-    assert response.status_code == 200+    assert response.status_code == 200
