docker
python-dotenv
tox
connexion
aiohttp
requests
pytest
pytz
candigv2-authx@git+https://github.com/CanDIG/candigv2-authx.git@v1.1.0
<<<<<<< HEAD
minio==7.1.12
=======
minio==7.1.12
werkzeug>=2.3.8 # not directly required, pinned by Snyk to avoid a vulnerability
>>>>>>> c603ff53
<|MERGE_RESOLUTION|>--- conflicted
+++ resolved
@@ -7,9 +7,5 @@
 pytest
 pytz
 candigv2-authx@git+https://github.com/CanDIG/candigv2-authx.git@v1.1.0
-<<<<<<< HEAD
 minio==7.1.12
-=======
-minio==7.1.12
-werkzeug>=2.3.8 # not directly required, pinned by Snyk to avoid a vulnerability
->>>>>>> c603ff53
+werkzeug>=2.3.8 # not directly required, pinned by Snyk to avoid a vulnerability