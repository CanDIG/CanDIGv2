--- conflicted
+++ resolved
@@ -52,13 +52,9 @@
     labels:
       - "candigv2=secret"
   metadata-settings:
-<<<<<<< HEAD
     file: $PWD/lib/katsu/settings.py
-=======
-    file: $PWD/lib/chord-metadata/settings.py
     labels:
       - "candigv2=secret"
->>>>>>> 69498c20
   minio-access-key:
     file: $PWD/tmp/secrets/minio-access-key
     labels:
