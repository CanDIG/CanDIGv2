version: '3.7'

services:
  minio-runner:
    build:
      context: $PWD/lib/minio/minio
      args:
        venv_python: "${VENV_PYTHON}"
        alpine_version: "${ALPINE_VERSION}"
        candig_domain: "${CANDIG_DOMAIN}"
    networks:
      - ${DOCKER_NET}
    deploy:
      placement:
        constraints:
          - node.role == worker
      restart_policy:
        condition: on-failure
        delay: 5s
        max_attempts: 3
        window: 120s
    secrets:
      - source: selfsigned-site-crt
        target: public.crt
      - source: selfsigned-site-key
        target: private.key
    environment:
      - CANDIG_DOMAIN=${CANDIG_DOMAIN}
<<<<<<< HEAD
=======
      - MINIO_SELF_CERT=${MINIO_SELF_CERT}
>>>>>>> dd44bd54
    logging: *default-logging
    volumes:
      - minio-data:/data
      - minio-config:/root/.minio
  minio:
    image: minio/minio:${MINIO_VERSION:-latest}
    volumes:
      - minio-data:/data
      - minio-config:/root/.minio
    networks:
      - ${DOCKER_NET}
    ports:
      - "${MINIO_UI_PORT}:9090"
      - "${MINIO_PORT}:9000"
    deploy:
      placement:
        constraints:
          - node.role == manager
      restart_policy:
        condition: on-failure
        delay: 5s
        max_attempts: 3
        window: 120s
      labels:
        - "traefik.enable=true"
        - "traefik.http.routers.minio.rule=Host(`minio.${CANDIG_DOMAIN}`)"
        - "traefik.http.services.minio.loadbalancer.server.port=${MINIO_UI_PORT}"
    logging: *default-logging
    environment:
      - MINIO_REGION=${MINIO_REGION}
      - CANDIG_DOMAIN="${CANDIG_DOMAIN}"
      - MINIO_SERVER_URL=${MINIO_PUBLIC_URL}
    secrets:
      - source: minio-access-key
        target: access_key
      - source: minio-secret-key
        target: secret_key
    command: ["server", "/data","--console-address", ":${MINIO_UI_PORT}"]
    healthcheck:
      test: ["CMD", "curl", "-f", "http://localhost:9000/minio/health/live"]
      interval: 30s
      timeout: 20s
      retries: 3<|MERGE_RESOLUTION|>--- conflicted
+++ resolved
@@ -26,10 +26,7 @@
         target: private.key
     environment:
       - CANDIG_DOMAIN=${CANDIG_DOMAIN}
-<<<<<<< HEAD
-=======
       - MINIO_SELF_CERT=${MINIO_SELF_CERT}
->>>>>>> dd44bd54
     logging: *default-logging
     volumes:
       - minio-data:/data
