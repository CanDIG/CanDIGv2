--- conflicted
+++ resolved
@@ -37,11 +37,8 @@
   tyk-redis-data:
     external: true
   vault-data:
-<<<<<<< HEAD
+    external: true
   shared-data:
-=======
-    external: true
->>>>>>> e10ad278
 
 secrets:
   aws-credentials:
