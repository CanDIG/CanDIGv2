version: '3.7'
services:
  opa-runner:
    build:
      context: $PWD/lib/opa/opa
      args:
        venv_python: "${VENV_PYTHON}"
        alpine_version: "${ALPINE_VERSION}"
        katsu_url: "${KATSU_PUBLIC_URL}"
        idp: "${KEYCLOAK_PUBLIC_URL}/auth/realms/${KEYCLOAK_REALM}"
        opa_site_admin_key: "${OPA_SITE_ADMIN_KEY}"
    labels:
      - "candigv2=opa"
    volumes:
      - opa-data:/app
    secrets:
      - source: keycloak-client-local-candig-secret
        target: idp_client_secret
      - source: opa-root-token
        target: opa-root-token
      - source: opa-service-token
        target: opa-service-token
    environment:
      IDP_CLIENT_ID: ${KEYCLOAK_CLIENT_ID}
      OPA_SITE_ADMIN_KEY: ${OPA_SITE_ADMIN_KEY}
      OPA_URL: ${OPA_URL}
      IDP: "${KEYCLOAK_PUBLIC_URL}/auth/realms/${KEYCLOAK_REALM}"
<<<<<<< HEAD
      KATSU_URL: "${KATSU_PUBLIC_URL}"
=======
      KATSU_URL: "${CHORD_METADATA_PUBLIC_URL}"
    extra_hosts:
      - "${CANDIG_DOMAIN}:${LOCAL_IP_ADDR}"
>>>>>>> 69498c20

  opa:
    image: openpolicyagent/opa:latest
    labels:
      - "candigv2=opa"
    ports:
      - "${OPA_PORT}:8181"
    volumes:
      - opa-data:/app
    environment:
      IDP: ${KEYCLOAK_REALM_URL}
    command:
      - "run"
      - "--server"
      - "--log-level=debug"
      - "--authentication=token"
      - "--authorization=basic"
      - "app/data.json"
      - "app/permissions_engine/"
    healthcheck:
      test: [ "CMD", "curl", "-f", "${OPA_URL}" ]
      interval: 30s
      timeout: 20s
      retries: 3
    extra_hosts:
      - "${CANDIG_DOMAIN}:${LOCAL_IP_ADDR}"<|MERGE_RESOLUTION|>--- conflicted
+++ resolved
@@ -25,13 +25,9 @@
       OPA_SITE_ADMIN_KEY: ${OPA_SITE_ADMIN_KEY}
       OPA_URL: ${OPA_URL}
       IDP: "${KEYCLOAK_PUBLIC_URL}/auth/realms/${KEYCLOAK_REALM}"
-<<<<<<< HEAD
       KATSU_URL: "${KATSU_PUBLIC_URL}"
-=======
-      KATSU_URL: "${CHORD_METADATA_PUBLIC_URL}"
     extra_hosts:
       - "${CANDIG_DOMAIN}:${LOCAL_IP_ADDR}"
->>>>>>> 69498c20
 
   opa:
     image: openpolicyagent/opa:latest
