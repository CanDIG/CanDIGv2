version: '3.7'

services:
  candig-server:
    build:
      context: $PWD/lib/candig-server
      args:
        venv_python: '3.6'
        candig_version: ${CANDIG_SERVER_VERSION}
        candig_ingest: ${CANDIG_INGEST_VERSION}
    image: ${DOCKER_REGISTRY}/candig-server:${CANDIG_SERVER_VERSION}
    networks:
      - ${DOCKER_NET}
    ports:
      - "${CANDIG_SERVER_PORT}:3000"
    deploy:
      placement:
        constraints:
          - node.role == manager
      restart_policy:
        condition: on-failure
        delay: 5s
        max_attempts: 3
        window: 120s
      labels:
        - traefik.enable=true
<<<<<<< HEAD
        - traefik.http.routers.candig-server.rule=Host(`candig-server.${CANDIG_DOMAIN}`)
        - traefik.http.services.candig-server.loadbalancer.server.port=${CANDIG_SERVER_PORT}
        - traefik.http.routers.candig-server.tls.certresolver=letsencrypt
    logging: *default-logging
    command: ["--host", "0.0.0.0", "--port", "3000"]
=======
        - traefik.port=${CANDIG_SERVER_PORT}
        - traefik.docker.network=${DOCKER_NET}
        - traefik.frontend.rule=Host:candig-server.${CANDIG_DOMAIN}
    #TODO: fix logging
    #logging: *default-logging
    command: ["--host", "0.0.0.0", "--port", "3000"]

  candig-server-authorization:
    build:
      context: ${PWD}/lib/candig-server/authorization
      args:
        - BASE_IMAGE=openpolicyagent/opa:${OPA_VERSION}
    image: ${DOCKER_REGISTRY}/opa-candig-server:${CANDIG_SERVER_VERSION}
    #container_name: ${CANDIG_SERVER_AUTHORIZATION_CONTAINER_NAME}
    networks:
      - ${DOCKER_NET}
    ports:
      - "${CANDIG_AUTHZ_SERVICE_PORT}:8181"
    deploy:
      placement:
        constraints:
          - node.role == worker
      restart_policy:
        condition: on-failure
        delay: 5s
        max_attempts: 3
        window: 120s
      labels:
        - traefik.enable=true
        - traefik.port=${CANDIG_AUTHZ_SERVICE_PORT}
        - traefik.docker.network=${DOCKER_NET}
        - traefik.frontend.rule=Host:opa.${CANDIG_DOMAIN}
    #TODO: fix logging
    #logging: *default-logging
    command:
      - "run"
      - "--server"
      - "--log-level=${OPA_LOG_LEVEL}"
      - "/policy.rego"
    healthcheck:
      test: ["CMD", "curl", "-f", "http://0.0.0.0:${CANDIG_AUTHZ_SERVICE_PORT}/health"]
      interval: 30s
      timeout: 20s
      retries: 3

  #candig-server-arbiter:
    #image: ${DOCKER_REGISTRY}/arbiter:latest
    ##container_name: ${CANDIG_ARBITER_HOST}
    #networks:
      #- ${DOCKER_NET}
    #ports:
      #- "${CANDIG_ARBITER_SERVICE_PORT}:${CANDIG_ARBITER_SERVICE_PORT}"
    #environment:
      #- ARBITER_MODE=prod
      #- ARBITER_INTERNAL_PORT=${CANDIG_ARBITER_SERVICE_PORT}
      #- RESOURCE_AUTHZ_HOST=${CANDIG_SERVER_AUTHORIZATION_CONTAINER_NAME}
      #- RESOURCE_AUTHZ_PORT=8181
      #- RESOURCE_HOST=${CANDIG_SERVER_CONTAINER_NAME}
      #- RESOURCE_PORT=${CANDIG_SERVER_PORT}
      #- PERMISSIONS_STORE_URL=${VAULT_SERVICE_URL}
    #deploy:
      #placement:
        #constraints:
          #- node.role == manager
      #restart_policy:
        #condition: on-failure
        #delay: 5s
        #max_attempts: 3
        #window: 120s
      #labels:
        #- traefik.enable=true
        #- traefik.port=${CANDIG_ARBITER_SERVICE_PORT}
        #- traefik.docker.network=${DOCKER_NET}
        #- traefik.frontend.rule=Host:candig-server-arbiter.${CANDIG_DOMAIN}
    ## logging:
    ##   driver: "fluentd"
    ##   options:
    ##     tag: docker.{{.Name}}
    ##     fluentd-async-connect: "true"
    #command: ["--host", "0.0.0.0", "--port", "${CANDIG_ARBITER_SERVICE_PORT}"]
>>>>>>> a8de860c
<|MERGE_RESOLUTION|>--- conflicted
+++ resolved
@@ -16,7 +16,7 @@
     deploy:
       placement:
         constraints:
-          - node.role == manager
+          - node.role == worker
       restart_policy:
         condition: on-failure
         delay: 5s
@@ -24,26 +24,19 @@
         window: 120s
       labels:
         - traefik.enable=true
-<<<<<<< HEAD
         - traefik.http.routers.candig-server.rule=Host(`candig-server.${CANDIG_DOMAIN}`)
         - traefik.http.services.candig-server.loadbalancer.server.port=${CANDIG_SERVER_PORT}
         - traefik.http.routers.candig-server.tls.certresolver=letsencrypt
-    logging: *default-logging
-    command: ["--host", "0.0.0.0", "--port", "3000"]
-=======
-        - traefik.port=${CANDIG_SERVER_PORT}
-        - traefik.docker.network=${DOCKER_NET}
-        - traefik.frontend.rule=Host:candig-server.${CANDIG_DOMAIN}
     #TODO: fix logging
     #logging: *default-logging
     command: ["--host", "0.0.0.0", "--port", "3000"]
 
-  candig-server-authorization:
+  candig-server-opa:
     build:
       context: ${PWD}/lib/candig-server/authorization
       args:
         - BASE_IMAGE=openpolicyagent/opa:${OPA_VERSION}
-    image: ${DOCKER_REGISTRY}/opa-candig-server:${CANDIG_SERVER_VERSION}
+    image: ${DOCKER_REGISTRY}/candig-server-opa:${CANDIG_SERVER_VERSION}
     #container_name: ${CANDIG_SERVER_AUTHORIZATION_CONTAINER_NAME}
     networks:
       - ${DOCKER_NET}
@@ -60,9 +53,9 @@
         window: 120s
       labels:
         - traefik.enable=true
-        - traefik.port=${CANDIG_AUTHZ_SERVICE_PORT}
-        - traefik.docker.network=${DOCKER_NET}
-        - traefik.frontend.rule=Host:opa.${CANDIG_DOMAIN}
+        - traefik.http.routers.candig-server-opa.rule=Host(`candig-server-opa.${CANDIG_DOMAIN}`)
+        - traefik.http.services.candig-server-opa.loadbalancer.server.port=${CANDIG_SERVER_PORT}
+        - traefik.http.routers.candig-server-opa.tls.certresolver=letsencrypt
     #TODO: fix logging
     #logging: *default-logging
     command:
@@ -76,39 +69,35 @@
       timeout: 20s
       retries: 3
 
-  #candig-server-arbiter:
-    #image: ${DOCKER_REGISTRY}/arbiter:latest
-    ##container_name: ${CANDIG_ARBITER_HOST}
-    #networks:
-      #- ${DOCKER_NET}
-    #ports:
-      #- "${CANDIG_ARBITER_SERVICE_PORT}:${CANDIG_ARBITER_SERVICE_PORT}"
-    #environment:
-      #- ARBITER_MODE=prod
-      #- ARBITER_INTERNAL_PORT=${CANDIG_ARBITER_SERVICE_PORT}
-      #- RESOURCE_AUTHZ_HOST=${CANDIG_SERVER_AUTHORIZATION_CONTAINER_NAME}
-      #- RESOURCE_AUTHZ_PORT=8181
-      #- RESOURCE_HOST=${CANDIG_SERVER_CONTAINER_NAME}
-      #- RESOURCE_PORT=${CANDIG_SERVER_PORT}
-      #- PERMISSIONS_STORE_URL=${VAULT_SERVICE_URL}
-    #deploy:
-      #placement:
-        #constraints:
-          #- node.role == manager
-      #restart_policy:
-        #condition: on-failure
-        #delay: 5s
-        #max_attempts: 3
-        #window: 120s
-      #labels:
-        #- traefik.enable=true
-        #- traefik.port=${CANDIG_ARBITER_SERVICE_PORT}
-        #- traefik.docker.network=${DOCKER_NET}
-        #- traefik.frontend.rule=Host:candig-server-arbiter.${CANDIG_DOMAIN}
-    ## logging:
-    ##   driver: "fluentd"
-    ##   options:
-    ##     tag: docker.{{.Name}}
-    ##     fluentd-async-connect: "true"
-    #command: ["--host", "0.0.0.0", "--port", "${CANDIG_ARBITER_SERVICE_PORT}"]
->>>>>>> a8de860c
+  candig-server-arbiter:
+    image: ${DOCKER_REGISTRY}/arbiter:latest
+    #container_name: ${CANDIG_ARBITER_HOST}
+    networks:
+      - ${DOCKER_NET}
+    ports:
+      - "${CANDIG_ARBITER_SERVICE_PORT}:${CANDIG_ARBITER_SERVICE_PORT}"
+    environment:
+      - ARBITER_MODE=prod
+      - ARBITER_INTERNAL_PORT=${CANDIG_ARBITER_SERVICE_PORT}
+      - RESOURCE_AUTHZ_HOST=${CANDIG_SERVER_AUTHORIZATION_CONTAINER_NAME}
+      - RESOURCE_AUTHZ_PORT=8181
+      - RESOURCE_HOST=${CANDIG_SERVER_CONTAINER_NAME}
+      - RESOURCE_PORT=${CANDIG_SERVER_PORT}
+      - PERMISSIONS_STORE_URL=${VAULT_SERVICE_URL}
+    deploy:
+      placement:
+        constraints:
+          - node.role == worker
+      restart_policy:
+        condition: on-failure
+        delay: 5s
+        max_attempts: 3
+        window: 120s
+      labels:
+        - traefik.enable=true
+        - traefik.http.routers.candig-server-arbiter.rule=Host(`candig-server-arbiter.${CANDIG_DOMAIN}`)
+        - traefik.http.services.candig-server-arbiter.loadbalancer.server.port=${CANDIG_SERVER_PORT}
+        - traefik.http.routers.candig-server-arbiter.tls.certresolver=letsencrypt
+    #TODO: fix logging
+    #logging: *default-logging
+    command: ["--host", "0.0.0.0", "--port", "${CANDIG_ARBITER_SERVICE_PORT}"]
