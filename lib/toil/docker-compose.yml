--- conflicted
+++ resolved
@@ -1,13 +1,9 @@
 version: '3.7'
 
 services:
-<<<<<<< HEAD
   toil-server:
     image: ${DOCKER_REGISTRY}/toil:${TOIL_VERSION:-latest}
-=======
-  toil-master:
-    image: candig/toil:${TOIL_VERSION:-latest}
->>>>>>> 9c8e4e49
+
     volumes:
       - toil-jobstore:/jobStoreParentDir
       - /var/run/docker.sock:/var/run/docker.sock:rw
