--- conflicted
+++ resolved
@@ -19,11 +19,8 @@
   grafana-data:
 
 configs:
-<<<<<<< HEAD
   chord-metadata-settings:
     external: true
-=======
->>>>>>> d60df2e6
   wes-dependency-resolver:
     file: $PWD/etc/yml/${WES_DEPENDENCY_RESOLVER}.yml
 
@@ -45,12 +42,6 @@
   portainer-secret:
     file: $PWD/tmp/secrets/portainer-secret
   traefik-ssl-key:
-<<<<<<< HEAD
     file: $PWD/tmp/ssl/${TRAEFIK_SSL_CERT}.key
   traefik-ssl-crt:
-    file: $PWD/tmp/ssl/${TRAEFIK_SSL_CERT}.crt
-=======
-    file: $PWD/tmp/secrets/etc/ssl/${TRAEFIK_SSL_CERT}.key
-  traefik-ssl-crt:
-    file: $PWD/tmp/secrets/etc/ssl/${TRAEFIK_SSL_CERT}.crt
->>>>>>> d60df2e6
+    file: $PWD/tmp/ssl/${TRAEFIK_SSL_CERT}.crt