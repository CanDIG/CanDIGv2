--- conflicted
+++ resolved
@@ -10,14 +10,6 @@
   traefik-net:
     external: true
   agent-net:
-    external: true
-  keycloak-data:
-    external: true
-  tyk-data:
-    external: true
-  tyk-redis-data:
-    external: true
-  vault-data:
     external: true
 
 volumes:
@@ -39,9 +31,8 @@
     external: true
   grafana-data:
     external: true
-<<<<<<< HEAD
   traefik-data:
-=======
+    external: true
   keycloak-data:
     external: true
   tyk-data:
@@ -49,7 +40,6 @@
   tyk-redis-data:
     external: true
   vault-data:
->>>>>>> a8de860c
     external: true
 
 secrets:
