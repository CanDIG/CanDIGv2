#>>>
# close keycloak services
# make clean-keycloak

#<<<
clean-keycloak:
	source setup_hosts.sh; \
	docker compose -f lib/candigv2/docker-compose.yml -f lib/keycloak/docker-compose.yml down || true

	# - remove intermittent docker images
	@eval docker images --format '{{.Repository}}:{{.Tag}}' | grep 'keycloak' | xargs -I{} docker rmi --force {}

	-docker volume rm keycloak-data

#>>>
# close vault services
# make clean-vault

#<<<
clean-vault:
	source setup_hosts.sh; \
	docker compose -f lib/candigv2/docker-compose.yml -f lib/vault/docker-compose.yml down || true

	# - remove intermittent docker images
	@eval docker images --format '{{.Repository}}:{{.Tag}}' | grep 'vault' | xargs -I{} docker rmi --force {}

	-docker volume rm vault-data


#>>>
# close opa services
# make clean-opa

#<<<
clean-opa:
	source setup_hosts.sh; \
	docker compose -f lib/candigv2/docker-compose.yml -f lib/opa/docker-compose.yml down || true

	# - remove intermittent docker images
	@eval docker images --format '{{.Repository}}:{{.Tag}}' | grep 'openpolicyagent/opa' | xargs -I{} docker rmi --force {}
	@eval docker images --format '{{.Repository}}:{{.Tag}}' | grep 'opa-runner' | xargs -I{} docker rmi --force {}

	-docker volume rm opa-data


#>>>
# close tyk services
# make clean-tyk

#<<<
clean-tyk:
	source setup_hosts.sh; \
	docker compose -f lib/candigv2/docker-compose.yml -f lib/tyk/docker-compose.yml down || true

	# - remove intermittent docker images
	docker images --format '{{.Repository}}:{{.Tag}}' | grep -E 'tyk|redis' |  xargs -I{} docker rmi --force {}

	# - clean tmp dir inside lib/tyk
	rm -r lib/tyk/tmp || true

	-docker volume rm tyk-data
	-docker volume rm tyk-redis-data


#>>>
# close all authentication and authorization services
# make clean-authx

#<<<
clean-authx: clean-keycloak clean-tyk clean-vault clean-opa


#>>>
# authx, common settings
# make init-authx

#<<<
init-authx: mkdir
	$(MAKE) docker-volumes
	$(foreach MODULE, $(CANDIG_AUTH_MODULES), $(MAKE) compose-$(MODULE);)


#>>>
# authx, redeploy tyk
# make redeploy-tyk

#<<<
redeploy-tyk: mkdir
	$(MAKE) clean-tyk
	$(MAKE) docker-volumes
<<<<<<< HEAD
	$(MAKE) compose-tyk
=======
	source lib/tyk/tyk_setup.sh; \
	echo ; \
	$(MAKE) compose-tyk; \
	source lib/tyk/tyk_key_generation.sh; \
	echo ;
>>>>>>> c994b452


#>>>
# run setup script for service (if available)
# SERVICE=keycloak
# make setup-$SERVICE

#<<<
setup-%:
	echo "Setting up $*"
	source lib/$*/$*_setup.sh<|MERGE_RESOLUTION|>--- conflicted
+++ resolved
@@ -88,15 +88,7 @@
 redeploy-tyk: mkdir
 	$(MAKE) clean-tyk
 	$(MAKE) docker-volumes
-<<<<<<< HEAD
 	$(MAKE) compose-tyk
-=======
-	source lib/tyk/tyk_setup.sh; \
-	echo ; \
-	$(MAKE) compose-tyk; \
-	source lib/tyk/tyk_key_generation.sh; \
-	echo ;
->>>>>>> c994b452
 
 
 #>>>
