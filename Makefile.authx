--- conflicted
+++ resolved
@@ -1,16 +1,14 @@
 #>>>
 # close keycloak services
+
 #<<<
 clean-keycloak:
 	cat $(DIR)/lib/compose/docker-compose.yml $(DIR)/lib/logging/$(DOCKER_LOG_DRIVER)/docker-compose.yml \
 		$(DIR)/lib/keycloak/docker-compose.yml | docker-compose -f - down
 
-<<<<<<< HEAD
-=======
 	cat $(DIR)/lib/compose/docker-compose.yml $(DIR)/lib/logging/$(DOCKER_LOG_DRIVER)/docker-compose.yml \
 		$(DIR)/lib/tyk/docker-compose.yml | docker-compose -f - down
 
->>>>>>> 1f6fff85
 	# - remove intermittent docker images
 	docker rmi candigv2_keycloak:latest --force
 	docker rmi candig_keycloak:latest --force
@@ -18,6 +16,7 @@
 
 #>>>
 # close tyk services
+
 #<<<
 clean-tyk:
 	cat $(DIR)/lib/compose/docker-compose.yml $(DIR)/lib/logging/$(DOCKER_LOG_DRIVER)/docker-compose.yml \
@@ -38,6 +37,7 @@
 
 #>>>
 # close all authentication and authorization services
+
 #<<<
 clean-authx: clean-keycloak clean-tyk
 
@@ -81,6 +81,7 @@
 
 #>>>
 # authx, redeploy tyk
+
 #<<<
 redeploy-tyk: mkdir
 	$(MAKE) clean-tyk
