# CanDIG v2 PoC

- - -

## Overview

The CanDIG v2 project is a collection of heterogeneos services designed to work together to facilitate end to end
dataflow for genomic data.

```plaintext
                                                   +--------------+
                                                   | candig.local |
                                                   +-------+------+
                                                           |
                                               +-----------+-----------+
                                               | portainer:9010 (tcp)  |
                                               | portainer_agent       |
                                               +-----------+-----------+
                                                           |
                                                           |                 +----------------------------+
                                                +----------+---------+       | consul:8300      (tcp)     |
                  +-----------------------+     | traefik:8000 (tcp) |       |       :8400      (tcp)     |
                  | weave_app:4040  (tcp) +-----+        :80   (tcp) +-------+       :8500      (tcp)     |
<<<<<<< HEAD
                  | weave_probe           |     |        :443  (tcp) |       |       :8502      (tcp)     |
                  +-----------------------+     +----+-----+-----+---+       |       :8301-8302 (tcp/udp) |
=======
                  | wea|e_probe           |     |        :443  (tcp) |       |       :8502      (tcp)     |
                  +-----------------------+     +----+-----+-----+---+       |       :8301+8302 (tcp/udp) |
>>>>>>> 6168b328
                                                     |     |     |           |       :8600      (udp)     |
                                                     |     |     |           +----------------------------+
                                                     |     |     |
            +----------------monitoring--+           |     |     |           +-------------------logging--+
            | +-----------------------+  |           |     |     |           | +------------------------+ |
            | | prometheus:9090 (tcp) |  |           |     |     |           | | fluentd:24224 (tcp/udp)| |
            | +-----------------------+  |           |     |     |           | +------------------------+ |
            |                            +-----------+     |     +-----------+                            |
            | +------------------------+ |                 |                 |                            |
            | |node_exporter:9100 (tcp)| |                 |                 |                            |
            | +------------------------+ |                 |                 |                            |
            |                            |                 |                 | +------------------------+ |
            |   +-------------------+    |                 |                 | |elasticsearch:9200 (tcp)| |
            |   |cadvisor:9080 (tcp)|    |                 |                 | |             :9300 (tcp)| |
            |   +-------------------+    |                 |                 | +------------------------+ |
            |                            |                 |                 |                            |
            | +-----------------------+  |                 |                 |                            |
            | |alertmanager:9093 (tcp)|  |                 |                 |                            |
            | +-----------------------+  |                 |                 |                            |
            |                            |                 |                 |                            |
            |    +------------------+    |                 |                 |   +-------------------+    |
            |    |grafana:9888 (tcp)|    |                 |                 |   | kibana:5601 (tcp) |    |
            |    +------------------+    |                 |                 |   +-------------------+    |
            +----------------------------+                 |                 +----------------------------+
                                                           |
                                                           |
+---------------------------------+    +--------------------------------------+   +----------------------------+
|    +-----------------------+    |    | +----------------------------------+ |   | +------------------------+ |
<<<<<<< HEAD
|    | chord_metadata:8008   |    |    | | authorization_service:7000 (tcp) | |   | | cnv_service:8870 (tcp) | |
=======
|    | metadata_service:8008 |    |    | | authorization_service:7000 (tcp) | |   | | cnv_service:8870 (tcp) | |
>>>>>>> 6168b328
|    +-----------------------+    |    | +----------------------------------+ |   | +------------------------+ |
| +-----------------------------+ +----+  +-------------------------------+   +---+                            |
| | datasets_service:8880 (tcp) | |    |  | federation_service:4232 (tcp) |   |   |   +-------------------+    |
| +-----------------------------+ |    |  +-------------------------------+   |   |   | rnaget:3005 (tcp) |    |
+---------------------------------+    +--------------------------------------+   |   +-------------------+    |
                                                           |                      +----------------------------+
                                                  +--------+-----------+
                                                  | jupyter:8888 (tcp) |
                      +---------------------------+ rstudio:8787 (tcp) |         +--------------------------+
                      |                           +--------+-----------+         | candig_server:3001 (tcp) |
 +----------------------------------+                      |                     +--------------------------+
 | +------------------------------+ |          +---------------------------+
 | |  wes_server:5000  (tcp)      | |          | +-----------------------+ |      +-------------------+
 | |  toil_master:5050 (tcp)      | |          | | htsget_app:3333 (tcp) | +------+ igv_js:9091 (tcp) |
 | |  toil_ui:3000     (tcp)      | |          | +-----------------------+ |      +-------------------+
 | +------------------------------+ |          | +-----------------------+ |
 |                                  |          | | chord_drs:6000 (tcp)  | |
 | +------------------------------+ |          | +-----------------------+ |
 | |   toil_worker:5051 (tcp)     | |          +---------------------------+
 | +------------------------------+ |                       |
 +----------------------------------+              +--------+---------+
                                                   | minio:9000 (tcp) |
                                                   | minio_client     |
                                                   +------------------+

```

## Project Structure

```plaintext
CanDIGv2/
 ├── .env                          - global variables
 ├── Makefile                      - functions for repeatable testing/deployment (Docker/Kubernetes)
 ├── tox.ini                       - functions for repeatable testing/deployment (Python Venv/Screen)
 ├── bin/                          - local binaries directory
 ├── docs/                         - documentation for various aspects of CanDIGv2
 ├── etc/                          - contains misc files/config/scripts
 │    ├── docker/                  - docker configurations
 │    ├── env/                     - sample env files for site.env
 │    ├── ssl/                     - ssl root-ca/site configs and certs
 │    ├── venv/                    - dependency files for virtualenvs (conda, pip, etc.)
 │    └── yml/                     - various yaml based configs (toil, traefik, etc.)
 ├── lib/                          - contains modules of servies/apps
 │    ├── compose/                 - set of base docker variables for Compose
 │    ├── kubernetes/              - set of base docker variables for Kubernetes
 │    ├── swarm/                   - set of base docker variables for Swarm
 │    ├── templates/               - set of template files used to create new module(s)
 │    └── ga4gh-dos/               - example module, folder name = module name (e.g. make compose-ga4gh-dos)
 │         ├── docker-compose.yml  - minimum requirement of module, contains deployment context
 │         ├── Dockerfile          - contains build context for module
 │         └── run.sh              - script which used for conda deployment (DEPRECATED)
 └── tmp/                          - contains temporary files used for runtime functionality
      ├── configs/                 - directory to store config files that are added to services post-deployment
      ├── data/                    - directory to store local data for running services
      └── secrets/                 - directory to store randomly generated secrets for service deployment
```

## `.env` Environment File

The `.env` file in the project root directory contains a set of global variables that are used as reference to
the various parameters, plugins, and config options that operators can modify for testing purposes.

Some of the functionality that is controlled through `.env` are:

* change docker network, driver, and swarm host
* modify ports, protocols, and plugins for various services
* version control and app pinning
* pre-defined defaults for turnkey deployment

Compose supports declaring default environment variables in an environment file named `.env` placed in the folder
where the `docker-compose` command is executed (current working directory). Similarly, when deploying CanDIGv2
using `make`, `.env` is imported by `make` and all uncommented variables are added as environment variables via
`export`.

These evironment variables can be read in `docker-compose` scripts through the variable substitution operator
`${VAR}`.

```yaml
# example compose YAML using variable substitution with default option
services:
  consul:
    image: progrium/consul
    network_mode: ${DOCKER_MODE}
...
```

## `make` Deployment

To deploy CanDIGv2, follow one of the available install guides in `docs/`:

* [Docker Deployment Guide](./docs/install-docker.md)
* [Kubernetes Deployment Guide](./docs/install-kubernetes.md)
* [Tox Deployment Guide](./docs/install-tox.md)

View additional Makefile options with `make help`.
<|MERGE_RESOLUTION|>--- conflicted
+++ resolved
@@ -21,13 +21,8 @@
                                                 +----------+---------+       | consul:8300      (tcp)     |
                   +-----------------------+     | traefik:8000 (tcp) |       |       :8400      (tcp)     |
                   | weave_app:4040  (tcp) +-----+        :80   (tcp) +-------+       :8500      (tcp)     |
-<<<<<<< HEAD
                   | weave_probe           |     |        :443  (tcp) |       |       :8502      (tcp)     |
                   +-----------------------+     +----+-----+-----+---+       |       :8301-8302 (tcp/udp) |
-=======
-                  | wea|e_probe           |     |        :443  (tcp) |       |       :8502      (tcp)     |
-                  +-----------------------+     +----+-----+-----+---+       |       :8301+8302 (tcp/udp) |
->>>>>>> 6168b328
                                                      |     |     |           |       :8600      (udp)     |
                                                      |     |     |           +----------------------------+
                                                      |     |     |
@@ -56,11 +51,7 @@
                                                            |
 +---------------------------------+    +--------------------------------------+   +----------------------------+
 |    +-----------------------+    |    | +----------------------------------+ |   | +------------------------+ |
-<<<<<<< HEAD
 |    | chord_metadata:8008   |    |    | | authorization_service:7000 (tcp) | |   | | cnv_service:8870 (tcp) | |
-=======
-|    | metadata_service:8008 |    |    | | authorization_service:7000 (tcp) | |   | | cnv_service:8870 (tcp) | |
->>>>>>> 6168b328
 |    +-----------------------+    |    | +----------------------------------+ |   | +------------------------+ |
 | +-----------------------------+ +----+  +-------------------------------+   +---+                            |
 | | datasets_service:8880 (tcp) | |    |  | federation_service:4232 (tcp) |   |   |   +-------------------+    |
@@ -155,4 +146,4 @@
 * [Kubernetes Deployment Guide](./docs/install-kubernetes.md)
 * [Tox Deployment Guide](./docs/install-tox.md)
 
-View additional Makefile options with `make help`.
+View additional Makefile options with `make help`.