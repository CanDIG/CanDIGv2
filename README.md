# CanDIG v2

- - -

## Overview

The CanDIG v2 project is a collection of heterogeneous services designed to work together to facilitate end to end
dataflow for genomic data.

## Installation 

CanDIG uses a make-based deployment process, with services containerized in Docker. To deploy CanDIGv2, follow the installation guide in `docs/`:

* [CanDIG Deployment Guide](./docs/install-candig.md)

View additional Makefile options with `make help`.

### `.env` Environment File

You need an `.env` file in the project root directory, which contains a set of global variables that are used as reference to the various parameters, plugins, and config options that operators can modify for testing purposes. This repo contains an example `.env` file in `etc/env/example.env`.

For a basic desktop sandbox setup, the example variable file needs very little (if any) modification.

When deploying CanDIGv2
using `make`, `.env` is imported by `make` and all uncommented variables are added as environment variables via
`export`.

Some of the functionality that is controlled through `.env` are:

* operating system flags
* change docker network, driver, and swarm host
* modify ports, protocols, and plugins for various services
* version control and app pinning
* pre-defined defaults for turnkey deployment

Environment variables defined in the `.env` file can be read in `docker-compose` scripts through the variable substitution operator
`${VAR}`.

```yaml
# example compose YAML using variable substitution with default option
services:
  consul:
    image: progrium/consul
    network_mode: ${DOCKER_MODE}
...
```

### Configuring CanDIG modules

Not all CanDIG modules are required for a minimal installation. The `CANDIG_MODULES` setting defines which modules are included in the deployment.

By default (if you copy the sample file from `etc/env/example.env`) the installation includes the minimal list of modules:

```
  CANDIG_MODULES=keycloak vault minio postgres redis htsget katsu candig-data-portal query tyk opa federation candig-ingest
```

Optional modules follow the `#` and include various monitoring components, workflow execution, and some older modules not generally installed.


## Project Structure

```plaintext
CanDIGv2/
 ├── .env                          - global variables
 ├── Makefile                      - functions for repeatable testing/deployment (Docker/Kubernetes)
 ├── tox.ini                       - functions for repeatable testing/deployment (Python Venv/Screen)
 ├── bin/                          - local binaries directory
 ├── docs/                         - documentation, installation instructions
 ├── etc/                          - contains misc files/config/scripts
 │    ├── docker/                  - docker configurations
 │    ├── env/                     - sample .env file
 │    ├── ssl/                     - ssl root-ca/site configs and certs
 |    ├── tests/                   - integration tests (under development)
 │    ├── venv/                    - dependency files for virtualenvs (conda, pip, etc.)
 │    └── yml/                     - various yaml based configs (toil, traefik, etc.)
 ├── lib/                          - contains modules of services/apps
 └── tmp/                          - contains temporary files used for runtime functionality
      ├── configs/                 - config files that are added to services post-deployment
      ├── data/                    - local data for running services
      ├── federation/              - federation configuration files
      ├── tyk/                     - tyk configuration files
      ├── vault/                   - vault keys
      └── secrets/                 - directory to store randomly generated secrets for service deployment
```

## List of Services and Components

The following table lists the individual repos for each service and helper library developed by the CanDIG team that contribute to the CanDIGv2 stack.

| Service/Component Name    | Source                                                                | Description                       |
|---------------------------|-----------------------------------------------------------------------|------------------------------|
| authx                     | [`candigv2-authx`](https://github.com/CanDIG/candigv2-authx)          | Library to facilitate interacting with AuthZ/AuthN services, Keycloak, Tyk, Opa, Vault & Access to minIO S3 objects |
| CanDIG Data Portal        | [`candig-data-portal`](https://github.com/CanDIG/candig-data-portal)  | Front-end User interface for CanDIG Services |
| CanDIGv2 Ingest Service     | [`candigv2-ingest`](https://github.com/CanDIG/candigv2-ingest)        | Ingests clinical and genomic data into the CanDIG infrastructure. |
| Clinical ETL Code         | [`clinical_ETL_code`](https://github.com/CanDIG/clinical_ETL_code)    | Code to convert spreadsheet format into the MoH data model in preparation for ingest into `katsu` |
| Federation Service        | [`federation-service`](https://github.com/CanDIG/federation_service)  | Distributes requests across each federated node of the distributed infrastructure   |
| HTSGet                    | [`htsget_app`](https://github.com/CanDIG/htsget_app)                  | Implementation of GA4GH htsget API which ingests and indexes VCF files and stores GA4GH DRS objects for retrieval |
| Katsu                     | [`katsu`](https://github.com/CanDIG/katsu)                            | Manages the clinical metadata in a PostgreSQL database |
| CanDIG OPA                | [`candig-opa`](https://github.com/CanDIG/candig-opa)                  | Manages role-based access policies   |
| Query service             | [`candigv2-query`](https://github.com/CanDIG/candigv2-query)                   | Manages front-end querying of services |

As well as in-house developed services, the CanDIG stack relies on external software which is configured to work within the stack, configurations are found in the [`/lib`](/lib) folder for each software, these include:

| Service/Component Name                  | Role                                 |
|-----------------------------------------|--------------------------------------|
| [Keycloak](https://www.keycloak.org/)   | Authentication management            |
| [minio](https://min.io/)                | Object storage for genomic files     |
| [OPA](https://www.openpolicyagent.org/) | Manages role-based access policies   |
| [Tyk](https://tyk.io/)                  | API management and redirection       |
| [Vault](https://www.vaultproject.io/)   | Secret and password management       |

<<<<<<< HEAD
## Adding a new service
=======
## `.env` Environment File

You need an `.env` file in the project root directory, which contains a set of global variables that are used as reference to the various parameters, plugins, and config options that operators can modify for testing purposes. This repo contains an example `.env` file in `etc/env/example.env`.

For a basic desktop sandbox setup, the example variable file needs very little (if any) modification.

When deploying CanDIGv2
using `make`, `.env` is imported by `make` and all uncommented variables are added as environment variables via
`export`.

Some of the functionality that is controlled through `.env` are:

* operating system flags
* change docker network, driver, and swarm host
* modify ports, protocols, and plugins for various services
* version control and app pinning
* pre-defined defaults for turnkey deployment

Environment variables defined in the `.env` file can be read in `docker-compose` scripts through the variable substitution operator
`${VAR}`.

```yaml
# example compose YAML using variable substitution with default option
services:
  consul:
    image: progrium/consul
    network_mode: ${DOCKER_MODE}
...
```
### Configuring CanDIG modules

Not all CanDIG modules are required for a minimal installation. The `CANDIG_MODULES` setting defines which modules are included in the deployment.

By default (if you copy the sample file from `etc/env/example.env`) the installation includes the minimal list of modules:

```
  CANDIG_MODULES=keycloak vault minio postgres redis htsget katsu candig-data-portal query tyk opa federation candig-ingest
```

Optional modules follow the `#` and include various monitoring components, workflow execution, and some older modules not generally installed.

## `make` Deployment

To deploy CanDIGv2, follow the docker deployment guide in `docs/`:

* [Docker Deployment Guide](./docs/install-docker.md)

There are other deprecated deployment guides in `docs`, but there are no guarantees that these still function:

* [Authentication and Authorization Deployment Guide](./docs/authx-setup.md)

View additional Makefile options with `make help`.

## Add new service
>>>>>>> 04acd6a8

New services can be added under `lib` directory.  Please refer to the
[template for new services README](./lib/templates/README.md) for more details.<|MERGE_RESOLUTION|>--- conflicted
+++ resolved
@@ -7,7 +7,7 @@
 The CanDIG v2 project is a collection of heterogeneous services designed to work together to facilitate end to end
 dataflow for genomic data.
 
-## Installation 
+## Installation
 
 CanDIG uses a make-based deployment process, with services containerized in Docker. To deploy CanDIGv2, follow the installation guide in `docs/`:
 
@@ -110,64 +110,7 @@
 | [Tyk](https://tyk.io/)                  | API management and redirection       |
 | [Vault](https://www.vaultproject.io/)   | Secret and password management       |
 
-<<<<<<< HEAD
 ## Adding a new service
-=======
-## `.env` Environment File
-
-You need an `.env` file in the project root directory, which contains a set of global variables that are used as reference to the various parameters, plugins, and config options that operators can modify for testing purposes. This repo contains an example `.env` file in `etc/env/example.env`.
-
-For a basic desktop sandbox setup, the example variable file needs very little (if any) modification.
-
-When deploying CanDIGv2
-using `make`, `.env` is imported by `make` and all uncommented variables are added as environment variables via
-`export`.
-
-Some of the functionality that is controlled through `.env` are:
-
-* operating system flags
-* change docker network, driver, and swarm host
-* modify ports, protocols, and plugins for various services
-* version control and app pinning
-* pre-defined defaults for turnkey deployment
-
-Environment variables defined in the `.env` file can be read in `docker-compose` scripts through the variable substitution operator
-`${VAR}`.
-
-```yaml
-# example compose YAML using variable substitution with default option
-services:
-  consul:
-    image: progrium/consul
-    network_mode: ${DOCKER_MODE}
-...
-```
-### Configuring CanDIG modules
-
-Not all CanDIG modules are required for a minimal installation. The `CANDIG_MODULES` setting defines which modules are included in the deployment.
-
-By default (if you copy the sample file from `etc/env/example.env`) the installation includes the minimal list of modules:
-
-```
-  CANDIG_MODULES=keycloak vault minio postgres redis htsget katsu candig-data-portal query tyk opa federation candig-ingest
-```
-
-Optional modules follow the `#` and include various monitoring components, workflow execution, and some older modules not generally installed.
-
-## `make` Deployment
-
-To deploy CanDIGv2, follow the docker deployment guide in `docs/`:
-
-* [Docker Deployment Guide](./docs/install-docker.md)
-
-There are other deprecated deployment guides in `docs`, but there are no guarantees that these still function:
-
-* [Authentication and Authorization Deployment Guide](./docs/authx-setup.md)
-
-View additional Makefile options with `make help`.
-
-## Add new service
->>>>>>> 04acd6a8
 
 New services can be added under `lib` directory.  Please refer to the
 [template for new services README](./lib/templates/README.md) for more details.